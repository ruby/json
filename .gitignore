--- conflicted
+++ resolved
@@ -1,10 +1,6 @@
 .*.sw[pon]
 coverage
 pkg
-<<<<<<< HEAD
-.nfs.*
-=======
 .nfs.*
 .idea
-java/Json.iml
->>>>>>> 6dc725ae
+java/Json.iml