--- conflicted
+++ resolved
@@ -1,9 +1,6 @@
-<<<<<<< HEAD
-=======
 2010-03-11 (1.2.3)
   * Added a State#[] method which returns an attribute's value in order to
     increase duck type compatibility to Hash.
->>>>>>> 3db50701
 2010-02-27 (1.2.2)
   * Made some changes to make the building of the parser/generator compatible
     to Rubinius.
