--- conflicted
+++ resolved
@@ -173,7 +173,7 @@
         # Returns true, if circular data structures are checked,
         # otherwise returns false.
         def check_circular?
-          !!@max_nesting.zero?
+          !@max_nesting.zero?
         end
 
         # Returns true if NaN, Infinity, and -Infinity should be considered as
@@ -216,7 +216,6 @@
           result
         end
 
-<<<<<<< HEAD
         # Generates a valid JSON document from object +obj+ and returns the
         # result. If no valid JSON document can be created this method raises a
         # GeneratorError exception.
@@ -226,11 +225,11 @@
             raise GeneratorError, "only generation of JSON objects or arrays allowed"
           end
           result
-=======
+        end
+
         # Return the value returned by method +name+.
         def [](name)
           __send__ name
->>>>>>> 3db50701
         end
       end
 
