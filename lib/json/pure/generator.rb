--- conflicted
+++ resolved
@@ -140,12 +140,8 @@
           @array_nl              = ''
           @allow_nan             = false
           @ascii_only            = false
-<<<<<<< HEAD
           @script_safe          = false
-=======
-          @escape_slash          = false
           @strict                = false
->>>>>>> f65f2282
           @buffer_initial_length = 1024
           configure opts
         end
@@ -250,7 +246,6 @@
           @ascii_only            = opts[:ascii_only] if opts.key?(:ascii_only)
           @depth                 = opts[:depth] || 0
           @buffer_initial_length ||= opts[:buffer_initial_length]
-<<<<<<< HEAD
 
           @script_safe = if opts.key?(:script_safe)
             !!opts[:script_safe]
@@ -259,10 +254,8 @@
           else
             false
           end
-=======
-          @escape_slash          = !!opts[:escape_slash] if opts.key?(:escape_slash)
+
           @strict                = !!opts[:strict] if opts.key?(:strict)
->>>>>>> f65f2282
 
           if !opts.key?(:max_nesting) # defaults to 100
             @max_nesting = 100
@@ -360,18 +353,10 @@
             each { |key, value|
               result << delim unless first
               result << state.indent * depth if indent
-<<<<<<< HEAD
               result = "#{result}#{key.to_s.to_json(state)}#{state.space_before}:#{state.space}"
-              if value.respond_to?(:to_json)
-=======
-              result << key.to_s.to_json(state)
-              result << state.space_before
-              result << ':'
-              result << state.space
               if state.strict?
                 raise GeneratorError, "#{value.class} not allowed in JSON"
               elsif value.respond_to?(:to_json)
->>>>>>> f65f2282
                 result << value.to_json(state)
               else
                 result << %{"#{String(value)}"}
