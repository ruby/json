--- conflicted
+++ resolved
@@ -16,11 +16,7 @@
           i_object_nl, i_array_nl, i_max_nesting, i_allow_nan, i_ascii_only,
           i_pack, i_unpack, i_create_id, i_extend, i_key_p,
           i_aref, i_send, i_respond_to_p, i_match, i_keys, i_depth,
-<<<<<<< HEAD
-          i_buffer_initial_length, i_dup, i_script_safe, i_escape_slash;
-=======
-          i_buffer_initial_length, i_dup, i_escape_slash, i_strict;
->>>>>>> f65f2282
+          i_buffer_initial_length, i_dup, i_script_safe, i_escape_slash, i_strict;
 
 /*
  * Copyright 2001-2004 Unicode, Inc.
@@ -747,19 +743,14 @@
     state->allow_nan = RTEST(tmp);
     tmp = rb_hash_aref(opts, ID2SYM(i_ascii_only));
     state->ascii_only = RTEST(tmp);
-<<<<<<< HEAD
     tmp = rb_hash_aref(opts, ID2SYM(i_script_safe));
     state->script_safe = RTEST(tmp);
     if (!state->script_safe) {
         tmp = rb_hash_aref(opts, ID2SYM(i_escape_slash));
         state->script_safe = RTEST(tmp);
     }
-=======
-    tmp = rb_hash_aref(opts, ID2SYM(i_escape_slash));
-    state->escape_slash = RTEST(tmp);
     tmp = rb_hash_aref(opts, ID2SYM(i_strict));
     state->strict = RTEST(tmp);
->>>>>>> f65f2282
     return self;
 }
 
@@ -794,12 +785,8 @@
     rb_hash_aset(result, ID2SYM(i_allow_nan), state->allow_nan ? Qtrue : Qfalse);
     rb_hash_aset(result, ID2SYM(i_ascii_only), state->ascii_only ? Qtrue : Qfalse);
     rb_hash_aset(result, ID2SYM(i_max_nesting), LONG2FIX(state->max_nesting));
-<<<<<<< HEAD
     rb_hash_aset(result, ID2SYM(i_script_safe), state->script_safe ? Qtrue : Qfalse);
-=======
-    rb_hash_aset(result, ID2SYM(i_escape_slash), state->escape_slash ? Qtrue : Qfalse);
     rb_hash_aset(result, ID2SYM(i_strict), state->strict ? Qtrue : Qfalse);
->>>>>>> f65f2282
     rb_hash_aset(result, ID2SYM(i_depth), LONG2FIX(state->depth));
     rb_hash_aset(result, ID2SYM(i_buffer_initial_length), LONG2FIX(state->buffer_initial_length));
     return result;
@@ -1441,11 +1428,7 @@
 }
 
 /*
-<<<<<<< HEAD
- * call-seq: script_safe=(depth)
-=======
- * call-seq: escape_slash=(enable)
->>>>>>> f65f2282
+ * call-seq: script_safe=(enable)
  *
  * This sets whether or not the forward slashes will be escaped in
  * the json output.
@@ -1604,21 +1587,15 @@
     rb_define_method(cState, "array_nl=", cState_array_nl_set, 1);
     rb_define_method(cState, "max_nesting", cState_max_nesting, 0);
     rb_define_method(cState, "max_nesting=", cState_max_nesting_set, 1);
-<<<<<<< HEAD
     rb_define_method(cState, "script_safe", cState_script_safe, 0);
     rb_define_method(cState, "script_safe?", cState_script_safe, 0);
     rb_define_method(cState, "script_safe=", cState_script_safe_set, 1);
     rb_define_alias(cState, "escape_slash", "script_safe");
     rb_define_alias(cState, "escape_slash?", "script_safe?");
     rb_define_alias(cState, "escape_slash=", "script_safe=");
-=======
-    rb_define_method(cState, "escape_slash", cState_escape_slash, 0);
-    rb_define_method(cState, "escape_slash?", cState_escape_slash, 0);
-    rb_define_method(cState, "escape_slash=", cState_escape_slash_set, 1);
     rb_define_method(cState, "strict", cState_strict, 0);
     rb_define_method(cState, "strict?", cState_strict, 0);
     rb_define_method(cState, "strict=", cState_strict_set, 1);
->>>>>>> f65f2282
     rb_define_method(cState, "check_circular?", cState_check_circular_p, 0);
     rb_define_method(cState, "allow_nan?", cState_allow_nan_p, 0);
     rb_define_method(cState, "ascii_only?", cState_ascii_only_p, 0);
