--- conflicted
+++ resolved
@@ -1739,11 +1739,7 @@
 }
 
 
-<<<<<<< HEAD
-#line 1742 "parser.c"
-=======
-#line 1733 "parser.c"
->>>>>>> 93b31b8b
+#line 1743 "parser.c"
 static const int JSON_start = 1;
 static const int JSON_first_final = 10;
 static const int JSON_error = 0;
@@ -1751,11 +1747,7 @@
 static const int JSON_en_main = 1;
 
 
-<<<<<<< HEAD
-#line 749 "parser.rl"
-=======
-#line 740 "parser.rl"
->>>>>>> 93b31b8b
+#line 750 "parser.rl"
 
 
 static VALUE cParser_parse_strict(VALUE self)
@@ -1766,28 +1758,16 @@
     GET_PARSER;
 
 
-<<<<<<< HEAD
-#line 1761 "parser.c"
-=======
-#line 1752 "parser.c"
->>>>>>> 93b31b8b
+#line 1762 "parser.c"
 	{
 	cs = JSON_start;
 	}
 
-<<<<<<< HEAD
-#line 759 "parser.rl"
+#line 760 "parser.rl"
     p = json->source;
     pe = p + json->len;
 
-#line 1770 "parser.c"
-=======
-#line 750 "parser.rl"
-    p = json->source;
-    pe = p + json->len;
-
-#line 1761 "parser.c"
->>>>>>> 93b31b8b
+#line 1771 "parser.c"
 	{
 	if ( p == pe )
 		goto _test_eof;
@@ -1843,11 +1823,7 @@
 		goto st1;
 	goto st5;
 tr3:
-<<<<<<< HEAD
-#line 738 "parser.rl"
-=======
-#line 729 "parser.rl"
->>>>>>> 93b31b8b
+#line 739 "parser.rl"
 	{
         char *np;
         json->current_nesting = 1;
@@ -1856,11 +1832,7 @@
     }
 	goto st10;
 tr4:
-<<<<<<< HEAD
-#line 731 "parser.rl"
-=======
-#line 722 "parser.rl"
->>>>>>> 93b31b8b
+#line 732 "parser.rl"
 	{
         char *np;
         json->current_nesting = 1;
@@ -1872,11 +1844,7 @@
 	if ( ++p == pe )
 		goto _test_eof10;
 case 10:
-<<<<<<< HEAD
-#line 1847 "parser.c"
-=======
-#line 1838 "parser.c"
->>>>>>> 93b31b8b
+#line 1848 "parser.c"
 	switch( (*p) ) {
 		case 13: goto st10;
 		case 32: goto st10;
@@ -1933,11 +1901,7 @@
 	_out: {}
 	}
 
-<<<<<<< HEAD
-#line 762 "parser.rl"
-=======
-#line 753 "parser.rl"
->>>>>>> 93b31b8b
+#line 763 "parser.rl"
 
     if (cs >= JSON_first_final && p == pe) {
         return result;
@@ -1949,11 +1913,7 @@
 
 
 
-<<<<<<< HEAD
-#line 1916 "parser.c"
-=======
-#line 1907 "parser.c"
->>>>>>> 93b31b8b
+#line 1917 "parser.c"
 static const int JSON_quirks_mode_start = 1;
 static const int JSON_quirks_mode_first_final = 10;
 static const int JSON_quirks_mode_error = 0;
@@ -1961,11 +1921,7 @@
 static const int JSON_quirks_mode_en_main = 1;
 
 
-<<<<<<< HEAD
-#line 787 "parser.rl"
-=======
-#line 778 "parser.rl"
->>>>>>> 93b31b8b
+#line 788 "parser.rl"
 
 
 static VALUE cParser_parse_quirks_mode(VALUE self)
@@ -1976,28 +1932,16 @@
     GET_PARSER;
 
 
-<<<<<<< HEAD
-#line 1935 "parser.c"
-=======
-#line 1926 "parser.c"
->>>>>>> 93b31b8b
+#line 1936 "parser.c"
 	{
 	cs = JSON_quirks_mode_start;
 	}
 
-<<<<<<< HEAD
-#line 797 "parser.rl"
+#line 798 "parser.rl"
     p = json->source;
     pe = p + json->len;
 
-#line 1944 "parser.c"
-=======
-#line 788 "parser.rl"
-    p = json->source;
-    pe = p + json->len;
-
-#line 1935 "parser.c"
->>>>>>> 93b31b8b
+#line 1945 "parser.c"
 	{
 	if ( p == pe )
 		goto _test_eof;
@@ -2031,11 +1975,7 @@
 cs = 0;
 	goto _out;
 tr2:
-<<<<<<< HEAD
-#line 779 "parser.rl"
-=======
-#line 770 "parser.rl"
->>>>>>> 93b31b8b
+#line 780 "parser.rl"
 	{
         char *np = JSON_parse_value(json, p, pe, &result);
         if (np == NULL) { p--; {p++; cs = 10; goto _out;} } else {p = (( np))-1;}
@@ -2045,11 +1985,7 @@
 	if ( ++p == pe )
 		goto _test_eof10;
 case 10:
-<<<<<<< HEAD
-#line 1988 "parser.c"
-=======
-#line 1979 "parser.c"
->>>>>>> 93b31b8b
+#line 1989 "parser.c"
 	switch( (*p) ) {
 		case 13: goto st10;
 		case 32: goto st10;
@@ -2138,11 +2074,7 @@
 	_out: {}
 	}
 
-<<<<<<< HEAD
-#line 800 "parser.rl"
-=======
-#line 791 "parser.rl"
->>>>>>> 93b31b8b
+#line 801 "parser.rl"
 
     if (cs >= JSON_quirks_mode_first_final && p == pe) {
         return result;
