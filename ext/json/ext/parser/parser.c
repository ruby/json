
#line 1 "parser.rl"
#include "../fbuffer/fbuffer.h"
#include "parser.h"

/* unicode */

static const char digit_values[256] = {
    -1, -1, -1, -1, -1, -1, -1, -1, -1, -1, -1, -1, -1, -1, -1, -1, -1, -1, -1,
    -1, -1, -1, -1, -1, -1, -1, -1, -1, -1, -1, -1, -1, -1, -1, -1, -1, -1, -1,
    -1, -1, -1, -1, -1, -1, -1, -1, -1, -1, 0, 1, 2, 3, 4, 5, 6, 7, 8, 9, -1,
    -1, -1, -1, -1, -1, -1, 10, 11, 12, 13, 14, 15, -1, -1, -1, -1, -1, -1, -1,
    -1, -1, -1, -1, -1, -1, -1, -1, -1, -1, -1, -1, -1, -1, -1, -1, -1, -1, -1,
    10, 11, 12, 13, 14, 15, -1, -1, -1, -1, -1, -1, -1, -1, -1, -1, -1, -1, -1,
    -1, -1, -1, -1, -1, -1, -1, -1, -1, -1, -1, -1, -1, -1, -1, -1, -1, -1, -1,
    -1, -1, -1, -1, -1, -1, -1, -1, -1, -1, -1, -1, -1, -1, -1, -1, -1, -1, -1,
    -1, -1, -1, -1, -1, -1, -1, -1, -1, -1, -1, -1, -1, -1, -1, -1, -1, -1, -1,
    -1, -1, -1, -1, -1, -1, -1, -1, -1, -1, -1, -1, -1, -1, -1, -1, -1, -1, -1,
    -1, -1, -1, -1, -1, -1, -1, -1, -1, -1, -1, -1, -1, -1, -1, -1, -1, -1, -1,
    -1, -1, -1, -1, -1, -1, -1, -1, -1, -1, -1, -1, -1, -1, -1, -1, -1, -1, -1,
    -1, -1, -1, -1, -1, -1, -1, -1, -1, -1, -1, -1, -1, -1, -1, -1, -1, -1, -1,
    -1, -1, -1, -1, -1, -1, -1
};

static UTF32 unescape_unicode(const unsigned char *p)
{
    char b;
    UTF32 result = 0;
    b = digit_values[p[0]];
    if (b < 0) return UNI_REPLACEMENT_CHAR;
    result = (result << 4) | b;
    b = digit_values[p[1]];
    result = (result << 4) | b;
    if (b < 0) return UNI_REPLACEMENT_CHAR;
    b = digit_values[p[2]];
    result = (result << 4) | b;
    if (b < 0) return UNI_REPLACEMENT_CHAR;
    b = digit_values[p[3]];
    result = (result << 4) | b;
    if (b < 0) return UNI_REPLACEMENT_CHAR;
    return result;
}

static int convert_UTF32_to_UTF8(char *buf, UTF32 ch)
{
    int len = 1;
    if (ch <= 0x7F) {
        buf[0] = (char) ch;
    } else if (ch <= 0x07FF) {
        buf[0] = (char) ((ch >> 6) | 0xC0);
        buf[1] = (char) ((ch & 0x3F) | 0x80);
        len++;
    } else if (ch <= 0xFFFF) {
        buf[0] = (char) ((ch >> 12) | 0xE0);
        buf[1] = (char) (((ch >> 6) & 0x3F) | 0x80);
        buf[2] = (char) ((ch & 0x3F) | 0x80);
        len += 2;
    } else if (ch <= 0x1fffff) {
        buf[0] =(char) ((ch >> 18) | 0xF0);
        buf[1] =(char) (((ch >> 12) & 0x3F) | 0x80);
        buf[2] =(char) (((ch >> 6) & 0x3F) | 0x80);
        buf[3] =(char) ((ch & 0x3F) | 0x80);
        len += 3;
    } else {
        buf[0] = '?';
    }
    return len;
}

#ifdef HAVE_RUBY_ENCODING_H
static VALUE CEncoding_ASCII_8BIT, CEncoding_UTF_8, CEncoding_UTF_16BE,
    CEncoding_UTF_16LE, CEncoding_UTF_32BE, CEncoding_UTF_32LE;
static ID i_encoding, i_encode;
#else
static ID i_iconv;
#endif

static VALUE mJSON, mExt, cParser, eParserError, eNestingError;
static VALUE CNaN, CInfinity, CMinusInfinity;

static ID i_json_creatable_p, i_json_create, i_create_id, i_create_additions,
          i_chr, i_max_nesting, i_allow_nan, i_symbolize_names, i_quirks_mode,
          i_object_class, i_array_class, i_key_p, i_deep_const_get, i_match,
          i_match_string, i_aset, i_aref, i_leftshift;


#line 110 "parser.rl"



#line 92 "parser.c"
static const int JSON_object_start = 1;
static const int JSON_object_first_final = 27;
static const int JSON_object_error = 0;

static const int JSON_object_en_main = 1;


#line 151 "parser.rl"


static char *JSON_parse_object(JSON_Parser *json, char *p, char *pe, VALUE *result)
{
    int cs = EVIL;
    VALUE last_name = Qnil;
    VALUE object_class = json->object_class;

    if (json->max_nesting && json->current_nesting > json->max_nesting) {
        rb_raise(eNestingError, "nesting of %d is too deep", json->current_nesting);
    }

    *result = NIL_P(object_class) ? rb_hash_new() : rb_class_new_instance(0, 0, object_class);


#line 116 "parser.c"
	{
	cs = JSON_object_start;
	}

#line 166 "parser.rl"

#line 123 "parser.c"
	{
	if ( p == pe )
		goto _test_eof;
	switch ( cs )
	{
case 1:
	if ( (*p) == 123 )
		goto st2;
	goto st0;
st0:
cs = 0;
	goto _out;
st2:
	if ( ++p == pe )
		goto _test_eof2;
case 2:
	switch( (*p) ) {
		case 13: goto st2;
		case 32: goto st2;
		case 34: goto tr2;
		case 47: goto st23;
		case 125: goto tr4;
	}
	if ( 9 <= (*p) && (*p) <= 10 )
		goto st2;
	goto st0;
tr2:
#line 133 "parser.rl"
	{
        char *np;
        json->parsing_name = 1;
        np = JSON_parse_string(json, p, pe, &last_name);
        json->parsing_name = 0;
        if (np == NULL) { p--; {p++; cs = 3; goto _out;} } else {p = (( np))-1;}
    }
	goto st3;
st3:
	if ( ++p == pe )
		goto _test_eof3;
case 3:
#line 164 "parser.c"
	switch( (*p) ) {
		case 13: goto st3;
		case 32: goto st3;
		case 47: goto st4;
		case 58: goto st8;
	}
	if ( 9 <= (*p) && (*p) <= 10 )
		goto st3;
	goto st0;
st4:
	if ( ++p == pe )
		goto _test_eof4;
case 4:
	switch( (*p) ) {
		case 42: goto st5;
		case 47: goto st7;
	}
	goto st0;
st5:
	if ( ++p == pe )
		goto _test_eof5;
case 5:
	if ( (*p) == 42 )
		goto st6;
	goto st5;
st6:
	if ( ++p == pe )
		goto _test_eof6;
case 6:
	switch( (*p) ) {
		case 42: goto st6;
		case 47: goto st3;
	}
	goto st5;
st7:
	if ( ++p == pe )
		goto _test_eof7;
case 7:
	if ( (*p) == 10 )
		goto st3;
	goto st7;
st8:
	if ( ++p == pe )
		goto _test_eof8;
case 8:
	switch( (*p) ) {
		case 13: goto st8;
		case 32: goto st8;
		case 34: goto tr11;
		case 45: goto tr11;
		case 47: goto st19;
		case 73: goto tr11;
		case 78: goto tr11;
		case 91: goto tr11;
		case 102: goto tr11;
		case 110: goto tr11;
		case 116: goto tr11;
		case 123: goto tr11;
	}
	if ( (*p) > 10 ) {
		if ( 48 <= (*p) && (*p) <= 57 )
			goto tr11;
	} else if ( (*p) >= 9 )
		goto st8;
	goto st0;
tr11:
#line 118 "parser.rl"
	{
        VALUE v = Qnil;
        char *np = JSON_parse_value(json, p, pe, &v);
        if (np == NULL) {
            p--; {p++; cs = 9; goto _out;}
        } else {
            if (NIL_P(json->object_class)) {
                rb_hash_aset(*result, last_name, v);
            } else {
                rb_funcall(*result, i_aset, 2, last_name, v);
            }
            {p = (( np))-1;}
        }
    }
	goto st9;
st9:
	if ( ++p == pe )
		goto _test_eof9;
case 9:
#line 251 "parser.c"
	switch( (*p) ) {
		case 13: goto st9;
		case 32: goto st9;
		case 44: goto st10;
		case 47: goto st15;
		case 125: goto tr4;
	}
	if ( 9 <= (*p) && (*p) <= 10 )
		goto st9;
	goto st0;
st10:
	if ( ++p == pe )
		goto _test_eof10;
case 10:
	switch( (*p) ) {
		case 13: goto st10;
		case 32: goto st10;
		case 34: goto tr2;
		case 47: goto st11;
	}
	if ( 9 <= (*p) && (*p) <= 10 )
		goto st10;
	goto st0;
st11:
	if ( ++p == pe )
		goto _test_eof11;
case 11:
	switch( (*p) ) {
		case 42: goto st12;
		case 47: goto st14;
	}
	goto st0;
st12:
	if ( ++p == pe )
		goto _test_eof12;
case 12:
	if ( (*p) == 42 )
		goto st13;
	goto st12;
st13:
	if ( ++p == pe )
		goto _test_eof13;
case 13:
	switch( (*p) ) {
		case 42: goto st13;
		case 47: goto st10;
	}
	goto st12;
st14:
	if ( ++p == pe )
		goto _test_eof14;
case 14:
	if ( (*p) == 10 )
		goto st10;
	goto st14;
st15:
	if ( ++p == pe )
		goto _test_eof15;
case 15:
	switch( (*p) ) {
		case 42: goto st16;
		case 47: goto st18;
	}
	goto st0;
st16:
	if ( ++p == pe )
		goto _test_eof16;
case 16:
	if ( (*p) == 42 )
		goto st17;
	goto st16;
st17:
	if ( ++p == pe )
		goto _test_eof17;
case 17:
	switch( (*p) ) {
		case 42: goto st17;
		case 47: goto st9;
	}
	goto st16;
st18:
	if ( ++p == pe )
		goto _test_eof18;
case 18:
	if ( (*p) == 10 )
		goto st9;
	goto st18;
tr4:
#line 141 "parser.rl"
	{ p--; {p++; cs = 27; goto _out;} }
	goto st27;
st27:
	if ( ++p == pe )
		goto _test_eof27;
case 27:
#line 347 "parser.c"
	goto st0;
st19:
	if ( ++p == pe )
		goto _test_eof19;
case 19:
	switch( (*p) ) {
		case 42: goto st20;
		case 47: goto st22;
	}
	goto st0;
st20:
	if ( ++p == pe )
		goto _test_eof20;
case 20:
	if ( (*p) == 42 )
		goto st21;
	goto st20;
st21:
	if ( ++p == pe )
		goto _test_eof21;
case 21:
	switch( (*p) ) {
		case 42: goto st21;
		case 47: goto st8;
	}
	goto st20;
st22:
	if ( ++p == pe )
		goto _test_eof22;
case 22:
	if ( (*p) == 10 )
		goto st8;
	goto st22;
st23:
	if ( ++p == pe )
		goto _test_eof23;
case 23:
	switch( (*p) ) {
		case 42: goto st24;
		case 47: goto st26;
	}
	goto st0;
st24:
	if ( ++p == pe )
		goto _test_eof24;
case 24:
	if ( (*p) == 42 )
		goto st25;
	goto st24;
st25:
	if ( ++p == pe )
		goto _test_eof25;
case 25:
	switch( (*p) ) {
		case 42: goto st25;
		case 47: goto st2;
	}
	goto st24;
st26:
	if ( ++p == pe )
		goto _test_eof26;
case 26:
	if ( (*p) == 10 )
		goto st2;
	goto st26;
	}
	_test_eof2: cs = 2; goto _test_eof;
	_test_eof3: cs = 3; goto _test_eof;
	_test_eof4: cs = 4; goto _test_eof;
	_test_eof5: cs = 5; goto _test_eof;
	_test_eof6: cs = 6; goto _test_eof;
	_test_eof7: cs = 7; goto _test_eof;
	_test_eof8: cs = 8; goto _test_eof;
	_test_eof9: cs = 9; goto _test_eof;
	_test_eof10: cs = 10; goto _test_eof;
	_test_eof11: cs = 11; goto _test_eof;
	_test_eof12: cs = 12; goto _test_eof;
	_test_eof13: cs = 13; goto _test_eof;
	_test_eof14: cs = 14; goto _test_eof;
	_test_eof15: cs = 15; goto _test_eof;
	_test_eof16: cs = 16; goto _test_eof;
	_test_eof17: cs = 17; goto _test_eof;
	_test_eof18: cs = 18; goto _test_eof;
	_test_eof27: cs = 27; goto _test_eof;
	_test_eof19: cs = 19; goto _test_eof;
	_test_eof20: cs = 20; goto _test_eof;
	_test_eof21: cs = 21; goto _test_eof;
	_test_eof22: cs = 22; goto _test_eof;
	_test_eof23: cs = 23; goto _test_eof;
	_test_eof24: cs = 24; goto _test_eof;
	_test_eof25: cs = 25; goto _test_eof;
	_test_eof26: cs = 26; goto _test_eof;

	_test_eof: {}
	_out: {}
	}

#line 167 "parser.rl"

    if (cs >= JSON_object_first_final) {
        if (json->create_additions) {
            VALUE klassname;
            if (NIL_P(json->object_class)) {
              klassname = rb_hash_aref(*result, json->create_id);
            } else {
              klassname = rb_funcall(*result, i_aref, 1, json->create_id);
            }
            if (!NIL_P(klassname)) {
                VALUE klass = rb_funcall(mJSON, i_deep_const_get, 1, klassname);
                if (RTEST(rb_funcall(klass, i_json_creatable_p, 0))) {
                    *result = rb_funcall(klass, i_json_create, 1, *result);
                }
            }
        }
        return p + 1;
    } else {
        return NULL;
    }
}



#line 470 "parser.c"
static const int JSON_value_start = 1;
static const int JSON_value_first_final = 21;
static const int JSON_value_error = 0;

static const int JSON_value_en_main = 1;


#line 271 "parser.rl"


static char *JSON_parse_value(JSON_Parser *json, char *p, char *pe, VALUE *result)
{
    int cs = EVIL;


#line 486 "parser.c"
	{
	cs = JSON_value_start;
	}

#line 278 "parser.rl"

#line 493 "parser.c"
	{
	if ( p == pe )
		goto _test_eof;
	switch ( cs )
	{
case 1:
	switch( (*p) ) {
		case 34: goto tr0;
		case 45: goto tr2;
		case 73: goto st2;
		case 78: goto st9;
		case 91: goto tr5;
		case 102: goto st11;
		case 110: goto st15;
		case 116: goto st18;
		case 123: goto tr9;
	}
	if ( 48 <= (*p) && (*p) <= 57 )
		goto tr2;
	goto st0;
st0:
cs = 0;
	goto _out;
tr0:
#line 219 "parser.rl"
	{
        char *np = JSON_parse_string(json, p, pe, result);
        if (np == NULL) { p--; {p++; cs = 21; goto _out;} } else {p = (( np))-1;}
    }
	goto st21;
tr2:
#line 224 "parser.rl"
	{
        char *np;
        if(pe > p + 9 - json->quirks_mode && !strncmp(MinusInfinity, p, 9)) {
            if (json->allow_nan) {
                *result = CMinusInfinity;
                {p = (( p + 10))-1;}
                p--; {p++; cs = 21; goto _out;}
            } else {
                rb_raise(eParserError, "%u: unexpected token at '%s'", __LINE__, p);
            }
        }
        np = JSON_parse_float(json, p, pe, result);
        if (np != NULL) {p = (( np))-1;}
        np = JSON_parse_integer(json, p, pe, result);
        if (np != NULL) {p = (( np))-1;}
        p--; {p++; cs = 21; goto _out;}
    }
	goto st21;
tr5:
#line 242 "parser.rl"
	{
        char *np;
        json->current_nesting++;
        np = JSON_parse_array(json, p, pe, result);
        json->current_nesting--;
        if (np == NULL) { p--; {p++; cs = 21; goto _out;} } else {p = (( np))-1;}
    }
	goto st21;
tr9:
#line 250 "parser.rl"
	{
        char *np;
        json->current_nesting++;
        np =  JSON_parse_object(json, p, pe, result);
        json->current_nesting--;
        if (np == NULL) { p--; {p++; cs = 21; goto _out;} } else {p = (( np))-1;}
    }
	goto st21;
tr16:
#line 212 "parser.rl"
	{
        if (json->allow_nan) {
            *result = CInfinity;
        } else {
            rb_raise(eParserError, "%u: unexpected token at '%s'", __LINE__, p - 8);
        }
    }
	goto st21;
tr18:
#line 205 "parser.rl"
	{
        if (json->allow_nan) {
            *result = CNaN;
        } else {
            rb_raise(eParserError, "%u: unexpected token at '%s'", __LINE__, p - 2);
        }
    }
	goto st21;
tr22:
#line 199 "parser.rl"
	{
        *result = Qfalse;
    }
	goto st21;
tr25:
#line 196 "parser.rl"
	{
        *result = Qnil;
    }
	goto st21;
tr28:
#line 202 "parser.rl"
	{
        *result = Qtrue;
    }
	goto st21;
st21:
	if ( ++p == pe )
		goto _test_eof21;
case 21:
#line 258 "parser.rl"
	{ p--; {p++; cs = 21; goto _out;} }
#line 608 "parser.c"
	goto st0;
st2:
	if ( ++p == pe )
		goto _test_eof2;
case 2:
	if ( (*p) == 110 )
		goto st3;
	goto st0;
st3:
	if ( ++p == pe )
		goto _test_eof3;
case 3:
	if ( (*p) == 102 )
		goto st4;
	goto st0;
st4:
	if ( ++p == pe )
		goto _test_eof4;
case 4:
	if ( (*p) == 105 )
		goto st5;
	goto st0;
st5:
	if ( ++p == pe )
		goto _test_eof5;
case 5:
	if ( (*p) == 110 )
		goto st6;
	goto st0;
st6:
	if ( ++p == pe )
		goto _test_eof6;
case 6:
	if ( (*p) == 105 )
		goto st7;
	goto st0;
st7:
	if ( ++p == pe )
		goto _test_eof7;
case 7:
	if ( (*p) == 116 )
		goto st8;
	goto st0;
st8:
	if ( ++p == pe )
		goto _test_eof8;
case 8:
	if ( (*p) == 121 )
		goto tr16;
	goto st0;
st9:
	if ( ++p == pe )
		goto _test_eof9;
case 9:
	if ( (*p) == 97 )
		goto st10;
	goto st0;
st10:
	if ( ++p == pe )
		goto _test_eof10;
case 10:
	if ( (*p) == 78 )
		goto tr18;
	goto st0;
st11:
	if ( ++p == pe )
		goto _test_eof11;
case 11:
	if ( (*p) == 97 )
		goto st12;
	goto st0;
st12:
	if ( ++p == pe )
		goto _test_eof12;
case 12:
	if ( (*p) == 108 )
		goto st13;
	goto st0;
st13:
	if ( ++p == pe )
		goto _test_eof13;
case 13:
	if ( (*p) == 115 )
		goto st14;
	goto st0;
st14:
	if ( ++p == pe )
		goto _test_eof14;
case 14:
	if ( (*p) == 101 )
		goto tr22;
	goto st0;
st15:
	if ( ++p == pe )
		goto _test_eof15;
case 15:
	if ( (*p) == 117 )
		goto st16;
	goto st0;
st16:
	if ( ++p == pe )
		goto _test_eof16;
case 16:
	if ( (*p) == 108 )
		goto st17;
	goto st0;
st17:
	if ( ++p == pe )
		goto _test_eof17;
case 17:
	if ( (*p) == 108 )
		goto tr25;
	goto st0;
st18:
	if ( ++p == pe )
		goto _test_eof18;
case 18:
	if ( (*p) == 114 )
		goto st19;
	goto st0;
st19:
	if ( ++p == pe )
		goto _test_eof19;
case 19:
	if ( (*p) == 117 )
		goto st20;
	goto st0;
st20:
	if ( ++p == pe )
		goto _test_eof20;
case 20:
	if ( (*p) == 101 )
		goto tr28;
	goto st0;
	}
	_test_eof21: cs = 21; goto _test_eof;
	_test_eof2: cs = 2; goto _test_eof;
	_test_eof3: cs = 3; goto _test_eof;
	_test_eof4: cs = 4; goto _test_eof;
	_test_eof5: cs = 5; goto _test_eof;
	_test_eof6: cs = 6; goto _test_eof;
	_test_eof7: cs = 7; goto _test_eof;
	_test_eof8: cs = 8; goto _test_eof;
	_test_eof9: cs = 9; goto _test_eof;
	_test_eof10: cs = 10; goto _test_eof;
	_test_eof11: cs = 11; goto _test_eof;
	_test_eof12: cs = 12; goto _test_eof;
	_test_eof13: cs = 13; goto _test_eof;
	_test_eof14: cs = 14; goto _test_eof;
	_test_eof15: cs = 15; goto _test_eof;
	_test_eof16: cs = 16; goto _test_eof;
	_test_eof17: cs = 17; goto _test_eof;
	_test_eof18: cs = 18; goto _test_eof;
	_test_eof19: cs = 19; goto _test_eof;
	_test_eof20: cs = 20; goto _test_eof;

	_test_eof: {}
	_out: {}
	}

#line 279 "parser.rl"

    if (cs >= JSON_value_first_final) {
        return p;
    } else {
        return NULL;
    }
}


#line 779 "parser.c"
static const int JSON_integer_start = 1;
static const int JSON_integer_first_final = 3;
static const int JSON_integer_error = 0;

static const int JSON_integer_en_main = 1;


#line 295 "parser.rl"


static char *JSON_parse_integer(JSON_Parser *json, char *p, char *pe, VALUE *result)
{
    int cs = EVIL;


#line 795 "parser.c"
	{
	cs = JSON_integer_start;
	}

#line 302 "parser.rl"
    json->memo = p;

#line 803 "parser.c"
	{
	if ( p == pe )
		goto _test_eof;
	switch ( cs )
	{
case 1:
	switch( (*p) ) {
		case 45: goto st2;
		case 48: goto st3;
	}
	if ( 49 <= (*p) && (*p) <= 57 )
		goto st5;
	goto st0;
st0:
cs = 0;
	goto _out;
st2:
	if ( ++p == pe )
		goto _test_eof2;
case 2:
	if ( (*p) == 48 )
		goto st3;
	if ( 49 <= (*p) && (*p) <= 57 )
		goto st5;
	goto st0;
st3:
	if ( ++p == pe )
		goto _test_eof3;
case 3:
	if ( 48 <= (*p) && (*p) <= 57 )
		goto st0;
	goto tr4;
tr4:
#line 292 "parser.rl"
	{ p--; {p++; cs = 4; goto _out;} }
	goto st4;
st4:
	if ( ++p == pe )
		goto _test_eof4;
case 4:
#line 844 "parser.c"
	goto st0;
st5:
	if ( ++p == pe )
		goto _test_eof5;
case 5:
	if ( 48 <= (*p) && (*p) <= 57 )
		goto st5;
	goto tr4;
	}
	_test_eof2: cs = 2; goto _test_eof;
	_test_eof3: cs = 3; goto _test_eof;
	_test_eof4: cs = 4; goto _test_eof;
	_test_eof5: cs = 5; goto _test_eof;

	_test_eof: {}
	_out: {}
	}

#line 304 "parser.rl"

    if (cs >= JSON_integer_first_final) {
        long len = p - json->memo;
        fbuffer_clear(json->fbuffer);
        fbuffer_append(json->fbuffer, json->memo, len);
        fbuffer_append_char(json->fbuffer, '\0');
        *result = rb_cstr2inum(FBUFFER_PTR(json->fbuffer), 10);
        return p + 1;
    } else {
        return NULL;
    }
}


#line 878 "parser.c"
static const int JSON_float_start = 1;
static const int JSON_float_first_final = 8;
static const int JSON_float_error = 0;

static const int JSON_float_en_main = 1;


#line 329 "parser.rl"


static char *JSON_parse_float(JSON_Parser *json, char *p, char *pe, VALUE *result)
{
    int cs = EVIL;


#line 894 "parser.c"
	{
	cs = JSON_float_start;
	}

#line 336 "parser.rl"
    json->memo = p;

#line 902 "parser.c"
	{
	if ( p == pe )
		goto _test_eof;
	switch ( cs )
	{
case 1:
	switch( (*p) ) {
		case 45: goto st2;
		case 48: goto st3;
	}
	if ( 49 <= (*p) && (*p) <= 57 )
		goto st7;
	goto st0;
st0:
cs = 0;
	goto _out;
st2:
	if ( ++p == pe )
		goto _test_eof2;
case 2:
	if ( (*p) == 48 )
		goto st3;
	if ( 49 <= (*p) && (*p) <= 57 )
		goto st7;
	goto st0;
st3:
	if ( ++p == pe )
		goto _test_eof3;
case 3:
	switch( (*p) ) {
		case 46: goto st4;
		case 69: goto st5;
		case 101: goto st5;
	}
	goto st0;
st4:
	if ( ++p == pe )
		goto _test_eof4;
case 4:
	if ( 48 <= (*p) && (*p) <= 57 )
		goto st8;
	goto st0;
st8:
	if ( ++p == pe )
		goto _test_eof8;
case 8:
	switch( (*p) ) {
		case 69: goto st5;
		case 101: goto st5;
	}
	if ( (*p) > 46 ) {
		if ( 48 <= (*p) && (*p) <= 57 )
			goto st8;
	} else if ( (*p) >= 45 )
		goto st0;
	goto tr9;
tr9:
#line 323 "parser.rl"
	{ p--; {p++; cs = 9; goto _out;} }
	goto st9;
st9:
	if ( ++p == pe )
		goto _test_eof9;
case 9:
#line 967 "parser.c"
	goto st0;
st5:
	if ( ++p == pe )
		goto _test_eof5;
case 5:
	switch( (*p) ) {
		case 43: goto st6;
		case 45: goto st6;
	}
	if ( 48 <= (*p) && (*p) <= 57 )
		goto st10;
	goto st0;
st6:
	if ( ++p == pe )
		goto _test_eof6;
case 6:
	if ( 48 <= (*p) && (*p) <= 57 )
		goto st10;
	goto st0;
st10:
	if ( ++p == pe )
		goto _test_eof10;
case 10:
	switch( (*p) ) {
		case 69: goto st0;
		case 101: goto st0;
	}
	if ( (*p) > 46 ) {
		if ( 48 <= (*p) && (*p) <= 57 )
			goto st10;
	} else if ( (*p) >= 45 )
		goto st0;
	goto tr9;
st7:
	if ( ++p == pe )
		goto _test_eof7;
case 7:
	switch( (*p) ) {
		case 46: goto st4;
		case 69: goto st5;
		case 101: goto st5;
	}
	if ( 48 <= (*p) && (*p) <= 57 )
		goto st7;
	goto st0;
	}
	_test_eof2: cs = 2; goto _test_eof;
	_test_eof3: cs = 3; goto _test_eof;
	_test_eof4: cs = 4; goto _test_eof;
	_test_eof8: cs = 8; goto _test_eof;
	_test_eof9: cs = 9; goto _test_eof;
	_test_eof5: cs = 5; goto _test_eof;
	_test_eof6: cs = 6; goto _test_eof;
	_test_eof10: cs = 10; goto _test_eof;
	_test_eof7: cs = 7; goto _test_eof;

	_test_eof: {}
	_out: {}
	}

#line 338 "parser.rl"

    if (cs >= JSON_float_first_final) {
        long len = p - json->memo;
        fbuffer_clear(json->fbuffer);
        fbuffer_append(json->fbuffer, json->memo, len);
        fbuffer_append_char(json->fbuffer, '\0');
        *result = rb_float_new(rb_cstr_to_dbl(FBUFFER_PTR(json->fbuffer), 1));
        return p + 1;
    } else {
        return NULL;
    }
}



#line 1044 "parser.c"
static const int JSON_array_start = 1;
static const int JSON_array_first_final = 17;
static const int JSON_array_error = 0;

static const int JSON_array_en_main = 1;


#line 381 "parser.rl"


static char *JSON_parse_array(JSON_Parser *json, char *p, char *pe, VALUE *result)
{
    int cs = EVIL;
    VALUE array_class = json->array_class;

    if (json->max_nesting && json->current_nesting > json->max_nesting) {
        rb_raise(eNestingError, "nesting of %d is too deep", json->current_nesting);
    }
    *result = NIL_P(array_class) ? rb_ary_new() : rb_class_new_instance(0, 0, array_class);


#line 1066 "parser.c"
	{
	cs = JSON_array_start;
	}

#line 394 "parser.rl"

#line 1073 "parser.c"
	{
	if ( p == pe )
		goto _test_eof;
	switch ( cs )
	{
case 1:
	if ( (*p) == 91 )
		goto st2;
	goto st0;
st0:
cs = 0;
	goto _out;
st2:
	if ( ++p == pe )
		goto _test_eof2;
case 2:
	switch( (*p) ) {
		case 13: goto st2;
		case 32: goto st2;
		case 34: goto tr2;
		case 45: goto tr2;
		case 47: goto st13;
		case 73: goto tr2;
		case 78: goto tr2;
		case 91: goto tr2;
		case 93: goto tr4;
		case 102: goto tr2;
		case 110: goto tr2;
		case 116: goto tr2;
		case 123: goto tr2;
	}
	if ( (*p) > 10 ) {
		if ( 48 <= (*p) && (*p) <= 57 )
			goto tr2;
	} else if ( (*p) >= 9 )
		goto st2;
	goto st0;
tr2:
#line 358 "parser.rl"
	{
        VALUE v = Qnil;
        char *np = JSON_parse_value(json, p, pe, &v);
        if (np == NULL) {
            p--; {p++; cs = 3; goto _out;}
        } else {
            if (NIL_P(json->array_class)) {
                rb_ary_push(*result, v);
            } else {
                rb_funcall(*result, i_leftshift, 1, v);
            }
            {p = (( np))-1;}
        }
    }
	goto st3;
st3:
	if ( ++p == pe )
		goto _test_eof3;
case 3:
#line 1132 "parser.c"
	switch( (*p) ) {
		case 13: goto st3;
		case 32: goto st3;
		case 44: goto st4;
		case 47: goto st9;
		case 93: goto tr4;
	}
	if ( 9 <= (*p) && (*p) <= 10 )
		goto st3;
	goto st0;
st4:
	if ( ++p == pe )
		goto _test_eof4;
case 4:
	switch( (*p) ) {
		case 13: goto st4;
		case 32: goto st4;
		case 34: goto tr2;
		case 45: goto tr2;
		case 47: goto st5;
		case 73: goto tr2;
		case 78: goto tr2;
		case 91: goto tr2;
		case 102: goto tr2;
		case 110: goto tr2;
		case 116: goto tr2;
		case 123: goto tr2;
	}
	if ( (*p) > 10 ) {
		if ( 48 <= (*p) && (*p) <= 57 )
			goto tr2;
	} else if ( (*p) >= 9 )
		goto st4;
	goto st0;
st5:
	if ( ++p == pe )
		goto _test_eof5;
case 5:
	switch( (*p) ) {
		case 42: goto st6;
		case 47: goto st8;
	}
	goto st0;
st6:
	if ( ++p == pe )
		goto _test_eof6;
case 6:
	if ( (*p) == 42 )
		goto st7;
	goto st6;
st7:
	if ( ++p == pe )
		goto _test_eof7;
case 7:
	switch( (*p) ) {
		case 42: goto st7;
		case 47: goto st4;
	}
	goto st6;
st8:
	if ( ++p == pe )
		goto _test_eof8;
case 8:
	if ( (*p) == 10 )
		goto st4;
	goto st8;
st9:
	if ( ++p == pe )
		goto _test_eof9;
case 9:
	switch( (*p) ) {
		case 42: goto st10;
		case 47: goto st12;
	}
	goto st0;
st10:
	if ( ++p == pe )
		goto _test_eof10;
case 10:
	if ( (*p) == 42 )
		goto st11;
	goto st10;
st11:
	if ( ++p == pe )
		goto _test_eof11;
case 11:
	switch( (*p) ) {
		case 42: goto st11;
		case 47: goto st3;
	}
	goto st10;
st12:
	if ( ++p == pe )
		goto _test_eof12;
case 12:
	if ( (*p) == 10 )
		goto st3;
	goto st12;
tr4:
#line 373 "parser.rl"
	{ p--; {p++; cs = 17; goto _out;} }
	goto st17;
st17:
	if ( ++p == pe )
		goto _test_eof17;
case 17:
#line 1239 "parser.c"
	goto st0;
st13:
	if ( ++p == pe )
		goto _test_eof13;
case 13:
	switch( (*p) ) {
		case 42: goto st14;
		case 47: goto st16;
	}
	goto st0;
st14:
	if ( ++p == pe )
		goto _test_eof14;
case 14:
	if ( (*p) == 42 )
		goto st15;
	goto st14;
st15:
	if ( ++p == pe )
		goto _test_eof15;
case 15:
	switch( (*p) ) {
		case 42: goto st15;
		case 47: goto st2;
	}
	goto st14;
st16:
	if ( ++p == pe )
		goto _test_eof16;
case 16:
	if ( (*p) == 10 )
		goto st2;
	goto st16;
	}
	_test_eof2: cs = 2; goto _test_eof;
	_test_eof3: cs = 3; goto _test_eof;
	_test_eof4: cs = 4; goto _test_eof;
	_test_eof5: cs = 5; goto _test_eof;
	_test_eof6: cs = 6; goto _test_eof;
	_test_eof7: cs = 7; goto _test_eof;
	_test_eof8: cs = 8; goto _test_eof;
	_test_eof9: cs = 9; goto _test_eof;
	_test_eof10: cs = 10; goto _test_eof;
	_test_eof11: cs = 11; goto _test_eof;
	_test_eof12: cs = 12; goto _test_eof;
	_test_eof17: cs = 17; goto _test_eof;
	_test_eof13: cs = 13; goto _test_eof;
	_test_eof14: cs = 14; goto _test_eof;
	_test_eof15: cs = 15; goto _test_eof;
	_test_eof16: cs = 16; goto _test_eof;

	_test_eof: {}
	_out: {}
	}

#line 395 "parser.rl"

    if(cs >= JSON_array_first_final) {
        return p + 1;
    } else {
        rb_raise(eParserError, "%u: unexpected token at '%s'", __LINE__, p);
        return NULL;
    }
}

static VALUE json_string_unescape(VALUE result, char *string, char *stringEnd)
{
    char *p = string, *pe = string, *unescape;
    int unescape_len;

    while (pe < stringEnd) {
        if (*pe == '\\') {
            unescape = (char *) "?";
            unescape_len = 1;
            if (pe > p) rb_str_buf_cat(result, p, pe - p);
            switch (*++pe) {
                case 'n':
                    unescape = (char *) "\n";
                    break;
                case 'r':
                    unescape = (char *) "\r";
                    break;
                case 't':
                    unescape = (char *) "\t";
                    break;
                case '"':
                    unescape = (char *) "\"";
                    break;
                case '\\':
                    unescape = (char *) "\\";
                    break;
                case 'b':
                    unescape = (char *) "\b";
                    break;
                case 'f':
                    unescape = (char *) "\f";
                    break;
                case 'u':
                    if (pe > stringEnd - 4) {
                        return Qnil;
                    } else {
                        char buf[4];
                        UTF32 ch = unescape_unicode((unsigned char *) ++pe);
                        pe += 3;
                        if (UNI_SUR_HIGH_START == (ch & 0xFC00)) {
                            pe++;
                            if (pe > stringEnd - 6) return Qnil;
                            if (pe[0] == '\\' && pe[1] == 'u') {
                                UTF32 sur = unescape_unicode((unsigned char *) pe + 2);
                                ch = (((ch & 0x3F) << 10) | ((((ch >> 6) & 0xF) + 1) << 16)
                                        | (sur & 0x3FF));
                                pe += 5;
                            } else {
                                unescape = (char *) "?";
                                break;
                            }
                        }
                        unescape_len = convert_UTF32_to_UTF8(buf, ch);
                        unescape = buf;
                    }
                    break;
                default:
                    p = pe;
                    continue;
            }
            rb_str_buf_cat(result, unescape, unescape_len);
            p = ++pe;
        } else {
            pe++;
        }
    }
    rb_str_buf_cat(result, p, pe - p);
    return result;
}


#line 1376 "parser.c"
static const int JSON_string_start = 1;
static const int JSON_string_first_final = 8;
static const int JSON_string_error = 0;

static const int JSON_string_en_main = 1;


#line 494 "parser.rl"


static int
match_i(VALUE regexp, VALUE klass, VALUE memo)
{
    if (regexp == Qundef) return ST_STOP;
    if (RTEST(rb_funcall(klass, i_json_creatable_p, 0)) &&
      RTEST(rb_funcall(regexp, i_match, 1, rb_ary_entry(memo, 0)))) {
        rb_ary_push(memo, klass);
        return ST_STOP;
    }
    return ST_CONTINUE;
}

static char *JSON_parse_string(JSON_Parser *json, char *p, char *pe, VALUE *result)
{
    int cs = EVIL;
    VALUE match_string;

    *result = rb_str_buf_new(0);

#line 1406 "parser.c"
	{
	cs = JSON_string_start;
	}

#line 515 "parser.rl"
    json->memo = p;

#line 1414 "parser.c"
	{
	if ( p == pe )
		goto _test_eof;
	switch ( cs )
	{
case 1:
	if ( (*p) == 34 )
		goto st2;
	goto st0;
st0:
cs = 0;
	goto _out;
st2:
	if ( ++p == pe )
		goto _test_eof2;
case 2:
	switch( (*p) ) {
		case 34: goto tr2;
		case 92: goto st3;
	}
	if ( 0 <= (*p) && (*p) <= 31 )
		goto st0;
	goto st2;
tr2:
#line 480 "parser.rl"
	{
        *result = json_string_unescape(*result, json->memo + 1, p);
        if (NIL_P(*result)) {
            p--;
            {p++; cs = 8; goto _out;}
        } else {
            FORCE_UTF8(*result);
            {p = (( p + 1))-1;}
        }
    }
#line 491 "parser.rl"
	{ p--; {p++; cs = 8; goto _out;} }
	goto st8;
st8:
	if ( ++p == pe )
		goto _test_eof8;
case 8:
#line 1457 "parser.c"
	goto st0;
st3:
	if ( ++p == pe )
		goto _test_eof3;
case 3:
	if ( (*p) == 117 )
		goto st4;
	if ( 0 <= (*p) && (*p) <= 31 )
		goto st0;
	goto st2;
st4:
	if ( ++p == pe )
		goto _test_eof4;
case 4:
	if ( (*p) < 65 ) {
		if ( 48 <= (*p) && (*p) <= 57 )
			goto st5;
	} else if ( (*p) > 70 ) {
		if ( 97 <= (*p) && (*p) <= 102 )
			goto st5;
	} else
		goto st5;
	goto st0;
st5:
	if ( ++p == pe )
		goto _test_eof5;
case 5:
	if ( (*p) < 65 ) {
		if ( 48 <= (*p) && (*p) <= 57 )
			goto st6;
	} else if ( (*p) > 70 ) {
		if ( 97 <= (*p) && (*p) <= 102 )
			goto st6;
	} else
		goto st6;
	goto st0;
st6:
	if ( ++p == pe )
		goto _test_eof6;
case 6:
	if ( (*p) < 65 ) {
		if ( 48 <= (*p) && (*p) <= 57 )
			goto st7;
	} else if ( (*p) > 70 ) {
		if ( 97 <= (*p) && (*p) <= 102 )
			goto st7;
	} else
		goto st7;
	goto st0;
st7:
	if ( ++p == pe )
		goto _test_eof7;
case 7:
	if ( (*p) < 65 ) {
		if ( 48 <= (*p) && (*p) <= 57 )
			goto st2;
	} else if ( (*p) > 70 ) {
		if ( 97 <= (*p) && (*p) <= 102 )
			goto st2;
	} else
		goto st2;
	goto st0;
	}
	_test_eof2: cs = 2; goto _test_eof;
	_test_eof8: cs = 8; goto _test_eof;
	_test_eof3: cs = 3; goto _test_eof;
	_test_eof4: cs = 4; goto _test_eof;
	_test_eof5: cs = 5; goto _test_eof;
	_test_eof6: cs = 6; goto _test_eof;
	_test_eof7: cs = 7; goto _test_eof;

	_test_eof: {}
	_out: {}
	}

#line 517 "parser.rl"

    if (json->create_additions && RTEST(match_string = json->match_string)) {
          VALUE klass;
          VALUE memo = rb_ary_new2(2);
          rb_ary_push(memo, *result);
          rb_hash_foreach(match_string, match_i, memo);
          klass = rb_ary_entry(memo, 1);
          if (RTEST(klass)) {
              *result = rb_funcall(klass, i_json_create, 1, *result);
          }
    }

    if (json->symbolize_names && json->parsing_name) {
      *result = rb_str_intern(*result);
    }
    if (cs >= JSON_string_first_final) {
        return p + 1;
    } else {
        return NULL;
    }
}

/*
 * Document-class: JSON::Ext::Parser
 *
 * This is the JSON parser implemented as a C extension. It can be configured
 * to be used by setting
 *
 *  JSON.parser = JSON::Ext::Parser
 *
 * with the method parser= in JSON.
 *
 */

static VALUE convert_encoding(VALUE source)
{
    char *ptr = RSTRING_PTR(source);
    long len = RSTRING_LEN(source);
    if (len < 2) {
        rb_raise(eParserError, "A JSON text must at least contain two octets!");
    }
#ifdef HAVE_RUBY_ENCODING_H
    {
        VALUE encoding = rb_funcall(source, i_encoding, 0);
        if (encoding == CEncoding_ASCII_8BIT) {
            if (len >= 4 &&  ptr[0] == 0 && ptr[1] == 0 && ptr[2] == 0) {
                source = rb_funcall(source, i_encode, 2, CEncoding_UTF_8, CEncoding_UTF_32BE);
            } else if (len >= 4 && ptr[0] == 0 && ptr[2] == 0) {
                source = rb_funcall(source, i_encode, 2, CEncoding_UTF_8, CEncoding_UTF_16BE);
            } else if (len >= 4 && ptr[1] == 0 && ptr[2] == 0 && ptr[3] == 0) {
                source = rb_funcall(source, i_encode, 2, CEncoding_UTF_8, CEncoding_UTF_32LE);
            } else if (len >= 4 && ptr[1] == 0 && ptr[3] == 0) {
                source = rb_funcall(source, i_encode, 2, CEncoding_UTF_8, CEncoding_UTF_16LE);
            } else {
                source = rb_str_dup(source);
                FORCE_UTF8(source);
            }
        } else {
            source = rb_funcall(source, i_encode, 1, CEncoding_UTF_8);
        }
    }
#else
    if (len >= 4 &&  ptr[0] == 0 && ptr[1] == 0 && ptr[2] == 0) {
      source = rb_funcall(mJSON, i_iconv, 3, rb_str_new2("utf-8"), rb_str_new2("utf-32be"), source);
    } else if (len >= 4 && ptr[0] == 0 && ptr[2] == 0) {
      source = rb_funcall(mJSON, i_iconv, 3, rb_str_new2("utf-8"), rb_str_new2("utf-16be"), source);
    } else if (len >= 4 && ptr[1] == 0 && ptr[2] == 0 && ptr[3] == 0) {
      source = rb_funcall(mJSON, i_iconv, 3, rb_str_new2("utf-8"), rb_str_new2("utf-32le"), source);
    } else if (len >= 4 && ptr[1] == 0 && ptr[3] == 0) {
      source = rb_funcall(mJSON, i_iconv, 3, rb_str_new2("utf-8"), rb_str_new2("utf-16le"), source);
    }
#endif
    return source;
}

#if defined MAGLEV
// Maglev doesn't support the mark function, keep a reference in the object
#define QUOTE(x) #x
#define PARSER_SET_REFERENCE(json, field, val)                          \
    (json)->field = (val);                                              \
    rb_iv_set(json->dwrapped_parser, QUOTE(@field), (json)->field);
#else
#define PARSER_SET_REFERENCE(json, field, val) (json)->field = (val);
#endif

/*
 * call-seq: new(source, opts => {})
 *
 * Creates a new JSON::Ext::Parser instance for the string _source_.
 *
 * Creates a new JSON::Ext::Parser instance for the string _source_.
 *
 * It will be configured by the _opts_ hash. _opts_ can have the following
 * keys:
 *
 * _opts_ can have the following keys:
 * * *max_nesting*: The maximum depth of nesting allowed in the parsed data
 *   structures. Disable depth checking with :max_nesting => false|nil|0, it
 *   defaults to 19.
 * * *allow_nan*: If set to true, allow NaN, Infinity and -Infinity in
 *   defiance of RFC 4627 to be parsed by the Parser. This option defaults to
 *   false.
 * * *symbolize_names*: If set to true, returns symbols for the names
 *   (keys) in a JSON object. Otherwise strings are returned, which is also
 *   the default.
 * * *create_additions*: If set to false, the Parser doesn't create
 *   additions even if a matchin class and create_id was found. This option
 *   defaults to true.
 * * *object_class*: Defaults to Hash
 * * *array_class*: Defaults to Array
 */
static VALUE cParser_initialize(int argc, VALUE *argv, VALUE self)
{
    VALUE source, opts;
    GET_PARSER_INIT;

    if (RTEST(json->Vsource)) {
        rb_raise(rb_eTypeError, "already initialized instance");
    }
    rb_scan_args(argc, argv, "11", &source, &opts);
    if (!NIL_P(opts)) {
        opts = rb_convert_type(opts, T_HASH, "Hash", "to_hash");
        if (NIL_P(opts)) {
            rb_raise(rb_eArgError, "opts needs to be like a hash");
        } else {
            VALUE tmp = ID2SYM(i_max_nesting);
            if (option_given_p(opts, tmp)) {
                VALUE max_nesting = rb_hash_aref(opts, tmp);
                if (RTEST(max_nesting)) {
                    Check_Type(max_nesting, T_FIXNUM);
                    json->max_nesting = FIX2INT(max_nesting);
                } else {
                    json->max_nesting = 0;
                }
            } else {
                json->max_nesting = 19;
            }
            tmp = ID2SYM(i_allow_nan);
            if (option_given_p(opts, tmp)) {
                json->allow_nan = RTEST(rb_hash_aref(opts, tmp)) ? 1 : 0;
            } else {
                json->allow_nan = 0;
            }
            tmp = ID2SYM(i_symbolize_names);
            if (option_given_p(opts, tmp)) {
                json->symbolize_names = RTEST(rb_hash_aref(opts, tmp)) ? 1 : 0;
            } else {
                json->symbolize_names = 0;
            }
            tmp = ID2SYM(i_quirks_mode);
            if (option_given_p(opts, tmp)) {
                VALUE quirks_mode = rb_hash_aref(opts, tmp);
                json->quirks_mode = RTEST(quirks_mode) ? 1 : 0;
            } else {
                json->quirks_mode = 0;
            }
            tmp = ID2SYM(i_create_additions);
            if (option_given_p(opts, tmp)) {
                json->create_additions = RTEST(rb_hash_aref(opts, tmp));
            } else {
                json->create_additions = 1;
            }
            tmp = ID2SYM(i_create_id);
            if (option_given_p(opts, tmp)) {
                PARSER_SET_REFERENCE(json, create_id, rb_hash_aref(opts, tmp));
            } else {
                PARSER_SET_REFERENCE(json, create_id, rb_funcall(mJSON, i_create_id, 0));
            }
            tmp = ID2SYM(i_object_class);
            if (option_given_p(opts, tmp)) {
                PARSER_SET_REFERENCE(json, object_class, rb_hash_aref(opts, tmp));
            } else {
                PARSER_SET_REFERENCE(json, object_class, Qnil);
            }
            tmp = ID2SYM(i_array_class);
            if (option_given_p(opts, tmp)) {
                PARSER_SET_REFERENCE(json, array_class, rb_hash_aref(opts, tmp));
            } else {
                PARSER_SET_REFERENCE(json, array_class, Qnil);
            }
            tmp = ID2SYM(i_match_string);
            if (option_given_p(opts, tmp)) {
                VALUE match_string = rb_hash_aref(opts, tmp);
                PARSER_SET_REFERENCE(json, match_string, RTEST(match_string) ? match_string : Qnil);
            } else {
                PARSER_SET_REFERENCE(json, match_string, Qnil);
            }
        }
    } else {
        json->max_nesting = 19;
        json->allow_nan = 0;
        json->create_additions = 1;
        PARSER_SET_REFERENCE(json, create_id, rb_funcall(mJSON, i_create_id, 0));
        json->object_class = Qnil;
        json->array_class = Qnil;
    }
    source = rb_convert_type(source, T_STRING, "String", "to_str");
    if (!json->quirks_mode) {
      source = convert_encoding(StringValue(source));
    }
    json->current_nesting = 0;
    json->len = RSTRING_LEN(source);
    json->source = RSTRING_PTR(source);;
    PARSER_SET_REFERENCE(json, Vsource, source);
    return self;
}


<<<<<<< HEAD
#line 1737 "parser.c"
=======
#line 1732 "parser.c"
>>>>>>> 0b69a8d9
static const int JSON_start = 1;
static const int JSON_first_final = 10;
static const int JSON_error = 0;

static const int JSON_en_main = 1;


<<<<<<< HEAD
#line 744 "parser.rl"
=======
#line 739 "parser.rl"
>>>>>>> 0b69a8d9


static VALUE cParser_parse_strict(VALUE self)
{
    char *p, *pe;
    int cs = EVIL;
    VALUE result = Qnil;
    GET_PARSER;


<<<<<<< HEAD
#line 1756 "parser.c"
=======
#line 1751 "parser.c"
>>>>>>> 0b69a8d9
	{
	cs = JSON_start;
	}

<<<<<<< HEAD
#line 754 "parser.rl"
    p = json->source;
    pe = p + json->len;

#line 1765 "parser.c"
=======
#line 749 "parser.rl"
    p = json->source;
    pe = p + json->len;

#line 1760 "parser.c"
>>>>>>> 0b69a8d9
	{
	if ( p == pe )
		goto _test_eof;
	switch ( cs )
	{
st1:
	if ( ++p == pe )
		goto _test_eof1;
case 1:
	switch( (*p) ) {
		case 13: goto st1;
		case 32: goto st1;
		case 47: goto st2;
		case 91: goto tr3;
		case 123: goto tr4;
	}
	if ( 9 <= (*p) && (*p) <= 10 )
		goto st1;
	goto st0;
st0:
cs = 0;
	goto _out;
st2:
	if ( ++p == pe )
		goto _test_eof2;
case 2:
	switch( (*p) ) {
		case 42: goto st3;
		case 47: goto st5;
	}
	goto st0;
st3:
	if ( ++p == pe )
		goto _test_eof3;
case 3:
	if ( (*p) == 42 )
		goto st4;
	goto st3;
st4:
	if ( ++p == pe )
		goto _test_eof4;
case 4:
	switch( (*p) ) {
		case 42: goto st4;
		case 47: goto st1;
	}
	goto st3;
st5:
	if ( ++p == pe )
		goto _test_eof5;
case 5:
	if ( (*p) == 10 )
		goto st1;
	goto st5;
tr3:
<<<<<<< HEAD
#line 733 "parser.rl"
=======
#line 728 "parser.rl"
>>>>>>> 0b69a8d9
	{
        char *np;
        json->current_nesting = 1;
        np = JSON_parse_array(json, p, pe, &result);
        if (np == NULL) { p--; {p++; cs = 10; goto _out;} } else {p = (( np))-1;}
    }
	goto st10;
tr4:
<<<<<<< HEAD
#line 726 "parser.rl"
=======
#line 721 "parser.rl"
>>>>>>> 0b69a8d9
	{
        char *np;
        json->current_nesting = 1;
        np = JSON_parse_object(json, p, pe, &result);
        if (np == NULL) { p--; {p++; cs = 10; goto _out;} } else {p = (( np))-1;}
    }
	goto st10;
st10:
	if ( ++p == pe )
		goto _test_eof10;
case 10:
<<<<<<< HEAD
#line 1842 "parser.c"
=======
#line 1837 "parser.c"
>>>>>>> 0b69a8d9
	switch( (*p) ) {
		case 13: goto st10;
		case 32: goto st10;
		case 47: goto st6;
	}
	if ( 9 <= (*p) && (*p) <= 10 )
		goto st10;
	goto st0;
st6:
	if ( ++p == pe )
		goto _test_eof6;
case 6:
	switch( (*p) ) {
		case 42: goto st7;
		case 47: goto st9;
	}
	goto st0;
st7:
	if ( ++p == pe )
		goto _test_eof7;
case 7:
	if ( (*p) == 42 )
		goto st8;
	goto st7;
st8:
	if ( ++p == pe )
		goto _test_eof8;
case 8:
	switch( (*p) ) {
		case 42: goto st8;
		case 47: goto st10;
	}
	goto st7;
st9:
	if ( ++p == pe )
		goto _test_eof9;
case 9:
	if ( (*p) == 10 )
		goto st10;
	goto st9;
	}
	_test_eof1: cs = 1; goto _test_eof;
	_test_eof2: cs = 2; goto _test_eof;
	_test_eof3: cs = 3; goto _test_eof;
	_test_eof4: cs = 4; goto _test_eof;
	_test_eof5: cs = 5; goto _test_eof;
	_test_eof10: cs = 10; goto _test_eof;
	_test_eof6: cs = 6; goto _test_eof;
	_test_eof7: cs = 7; goto _test_eof;
	_test_eof8: cs = 8; goto _test_eof;
	_test_eof9: cs = 9; goto _test_eof;

	_test_eof: {}
	_out: {}
	}

<<<<<<< HEAD
#line 757 "parser.rl"
=======
#line 752 "parser.rl"
>>>>>>> 0b69a8d9

    if (cs >= JSON_first_final && p == pe) {
        return result;
    } else {
        rb_raise(eParserError, "%u: unexpected token at '%s'", __LINE__, p);
        return Qnil;
    }
}



<<<<<<< HEAD
#line 1911 "parser.c"
=======
#line 1906 "parser.c"
>>>>>>> 0b69a8d9
static const int JSON_quirks_mode_start = 1;
static const int JSON_quirks_mode_first_final = 10;
static const int JSON_quirks_mode_error = 0;

static const int JSON_quirks_mode_en_main = 1;


<<<<<<< HEAD
#line 782 "parser.rl"
=======
#line 777 "parser.rl"
>>>>>>> 0b69a8d9


static VALUE cParser_parse_quirks_mode(VALUE self)
{
    char *p, *pe;
    int cs = EVIL;
    VALUE result = Qnil;
    GET_PARSER;


<<<<<<< HEAD
#line 1930 "parser.c"
=======
#line 1925 "parser.c"
>>>>>>> 0b69a8d9
	{
	cs = JSON_quirks_mode_start;
	}

<<<<<<< HEAD
#line 792 "parser.rl"
    p = json->source;
    pe = p + json->len;

#line 1939 "parser.c"
=======
#line 787 "parser.rl"
    p = json->source;
    pe = p + json->len;

#line 1934 "parser.c"
>>>>>>> 0b69a8d9
	{
	if ( p == pe )
		goto _test_eof;
	switch ( cs )
	{
st1:
	if ( ++p == pe )
		goto _test_eof1;
case 1:
	switch( (*p) ) {
		case 13: goto st1;
		case 32: goto st1;
		case 34: goto tr2;
		case 45: goto tr2;
		case 47: goto st6;
		case 73: goto tr2;
		case 78: goto tr2;
		case 91: goto tr2;
		case 102: goto tr2;
		case 110: goto tr2;
		case 116: goto tr2;
		case 123: goto tr2;
	}
	if ( (*p) > 10 ) {
		if ( 48 <= (*p) && (*p) <= 57 )
			goto tr2;
	} else if ( (*p) >= 9 )
		goto st1;
	goto st0;
st0:
cs = 0;
	goto _out;
tr2:
<<<<<<< HEAD
#line 774 "parser.rl"
=======
#line 769 "parser.rl"
>>>>>>> 0b69a8d9
	{
        char *np = JSON_parse_value(json, p, pe, &result);
        if (np == NULL) { p--; {p++; cs = 10; goto _out;} } else {p = (( np))-1;}
    }
	goto st10;
st10:
	if ( ++p == pe )
		goto _test_eof10;
case 10:
<<<<<<< HEAD
#line 1983 "parser.c"
=======
#line 1978 "parser.c"
>>>>>>> 0b69a8d9
	switch( (*p) ) {
		case 13: goto st10;
		case 32: goto st10;
		case 47: goto st2;
	}
	if ( 9 <= (*p) && (*p) <= 10 )
		goto st10;
	goto st0;
st2:
	if ( ++p == pe )
		goto _test_eof2;
case 2:
	switch( (*p) ) {
		case 42: goto st3;
		case 47: goto st5;
	}
	goto st0;
st3:
	if ( ++p == pe )
		goto _test_eof3;
case 3:
	if ( (*p) == 42 )
		goto st4;
	goto st3;
st4:
	if ( ++p == pe )
		goto _test_eof4;
case 4:
	switch( (*p) ) {
		case 42: goto st4;
		case 47: goto st10;
	}
	goto st3;
st5:
	if ( ++p == pe )
		goto _test_eof5;
case 5:
	if ( (*p) == 10 )
		goto st10;
	goto st5;
st6:
	if ( ++p == pe )
		goto _test_eof6;
case 6:
	switch( (*p) ) {
		case 42: goto st7;
		case 47: goto st9;
	}
	goto st0;
st7:
	if ( ++p == pe )
		goto _test_eof7;
case 7:
	if ( (*p) == 42 )
		goto st8;
	goto st7;
st8:
	if ( ++p == pe )
		goto _test_eof8;
case 8:
	switch( (*p) ) {
		case 42: goto st8;
		case 47: goto st1;
	}
	goto st7;
st9:
	if ( ++p == pe )
		goto _test_eof9;
case 9:
	if ( (*p) == 10 )
		goto st1;
	goto st9;
	}
	_test_eof1: cs = 1; goto _test_eof;
	_test_eof10: cs = 10; goto _test_eof;
	_test_eof2: cs = 2; goto _test_eof;
	_test_eof3: cs = 3; goto _test_eof;
	_test_eof4: cs = 4; goto _test_eof;
	_test_eof5: cs = 5; goto _test_eof;
	_test_eof6: cs = 6; goto _test_eof;
	_test_eof7: cs = 7; goto _test_eof;
	_test_eof8: cs = 8; goto _test_eof;
	_test_eof9: cs = 9; goto _test_eof;

	_test_eof: {}
	_out: {}
	}

<<<<<<< HEAD
#line 795 "parser.rl"
=======
#line 790 "parser.rl"
>>>>>>> 0b69a8d9

    if (cs >= JSON_quirks_mode_first_final && p == pe) {
        return result;
    } else {
        rb_raise(eParserError, "%u: unexpected token at '%s'", __LINE__, p);
        return Qnil;
    }
}

/*
 * call-seq: parse()
 *
 *  Parses the current JSON text _source_ and returns the complete data
 *  structure as a result.
 */
static VALUE cParser_parse(VALUE self)
{
  GET_PARSER;

  if (json->quirks_mode) {
    return cParser_parse_quirks_mode(self);
  } else {
    return cParser_parse_strict(self);
  }
}


static JSON_Parser *JSON_allocate()
{
    JSON_Parser *json = ALLOC(JSON_Parser);
    MEMZERO(json, JSON_Parser, 1);
    json->dwrapped_parser = Qfalse;
    json->Vsource = Qfalse;
    json->create_id = Qfalse;
    json->object_class = Qfalse;
    json->array_class = Qfalse;
    json->match_string = Qfalse;
    json->fbuffer = fbuffer_alloc(0);
    return json;
}

static void JSON_mark(JSON_Parser *json)
{
    rb_gc_mark_maybe(json->Vsource);
    rb_gc_mark_maybe(json->create_id);
    rb_gc_mark_maybe(json->object_class);
    rb_gc_mark_maybe(json->array_class);
    rb_gc_mark_maybe(json->match_string);
}

static void JSON_free(JSON_Parser *json)
{
    fbuffer_free(json->fbuffer);
    ruby_xfree(json);
}

static VALUE cJSON_parser_s_allocate(VALUE klass)
{
    JSON_Parser *json = JSON_allocate();
    return json->dwrapped_parser = Data_Wrap_Struct(klass, JSON_mark, JSON_free, json);
}

/*
 * call-seq: source()
 *
 * Returns a copy of the current _source_ string, that was used to construct
 * this Parser.
 */
static VALUE cParser_source(VALUE self)
{
    GET_PARSER;
    return rb_str_dup(json->Vsource);
}

/*
 * call-seq: quirks_mode?()
 *
 * Returns a true, if this parser is in quirks_mode, false otherwise.
 */
static VALUE cParser_quirks_mode_p(VALUE self)
{
    GET_PARSER;
    return json->quirks_mode ? Qtrue : Qfalse;
}


void Init_parser()
{
    rb_require("json/common");
    mJSON = rb_define_module("JSON");
    mExt = rb_define_module_under(mJSON, "Ext");
    cParser = rb_define_class_under(mExt, "Parser", rb_cObject);
    eParserError = rb_path2class("JSON::ParserError");
    eNestingError = rb_path2class("JSON::NestingError");
    rb_define_alloc_func(cParser, cJSON_parser_s_allocate);
    rb_define_method(cParser, "initialize", cParser_initialize, -1);
    rb_define_method(cParser, "parse", cParser_parse, 0);
    rb_define_method(cParser, "source", cParser_source, 0);
    rb_define_method(cParser, "quirks_mode?", cParser_quirks_mode_p, 0);

    CNaN = rb_const_get(mJSON, rb_intern("NaN"));
    CInfinity = rb_const_get(mJSON, rb_intern("Infinity"));
    CMinusInfinity = rb_const_get(mJSON, rb_intern("MinusInfinity"));

    i_json_creatable_p = rb_intern("json_creatable?");
    i_json_create = rb_intern("json_create");
    i_create_id = rb_intern("create_id");
    i_create_additions = rb_intern("create_additions");
    i_chr = rb_intern("chr");
    i_max_nesting = rb_intern("max_nesting");
    i_allow_nan = rb_intern("allow_nan");
    i_symbolize_names = rb_intern("symbolize_names");
    i_quirks_mode = rb_intern("quirks_mode");
    i_object_class = rb_intern("object_class");
    i_array_class = rb_intern("array_class");
    i_match = rb_intern("match");
    i_match_string = rb_intern("match_string");
    i_key_p = rb_intern("key?");
    i_deep_const_get = rb_intern("deep_const_get");
    i_aset = rb_intern("[]=");
    i_aref = rb_intern("[]");
    i_leftshift = rb_intern("<<");
#ifdef HAVE_RUBY_ENCODING_H
    CEncoding_UTF_8 = rb_funcall(rb_path2class("Encoding"), rb_intern("find"), 1, rb_str_new2("utf-8"));
    CEncoding_UTF_16BE = rb_funcall(rb_path2class("Encoding"), rb_intern("find"), 1, rb_str_new2("utf-16be"));
    CEncoding_UTF_16LE = rb_funcall(rb_path2class("Encoding"), rb_intern("find"), 1, rb_str_new2("utf-16le"));
    CEncoding_UTF_32BE = rb_funcall(rb_path2class("Encoding"), rb_intern("find"), 1, rb_str_new2("utf-32be"));
    CEncoding_UTF_32LE = rb_funcall(rb_path2class("Encoding"), rb_intern("find"), 1, rb_str_new2("utf-32le"));
    CEncoding_ASCII_8BIT = rb_funcall(rb_path2class("Encoding"), rb_intern("find"), 1, rb_str_new2("ascii-8bit"));
    i_encoding = rb_intern("encoding");
    i_encode = rb_intern("encode");
#else
    i_iconv = rb_intern("iconv");
#endif
}

/*
 * Local variables:
 * mode: c
 * c-file-style: ruby
 * indent-tabs-mode: nil
 * End:
 */<|MERGE_RESOLUTION|>--- conflicted
+++ resolved
@@ -1738,11 +1738,7 @@
 }
 
 
-<<<<<<< HEAD
-#line 1737 "parser.c"
-=======
-#line 1732 "parser.c"
->>>>>>> 0b69a8d9
+#line 1742 "parser.c"
 static const int JSON_start = 1;
 static const int JSON_first_final = 10;
 static const int JSON_error = 0;
@@ -1750,11 +1746,7 @@
 static const int JSON_en_main = 1;
 
 
-<<<<<<< HEAD
-#line 744 "parser.rl"
-=======
-#line 739 "parser.rl"
->>>>>>> 0b69a8d9
+#line 749 "parser.rl"
 
 
 static VALUE cParser_parse_strict(VALUE self)
@@ -1765,28 +1757,16 @@
     GET_PARSER;
 
 
-<<<<<<< HEAD
-#line 1756 "parser.c"
-=======
-#line 1751 "parser.c"
->>>>>>> 0b69a8d9
+#line 1761 "parser.c"
 	{
 	cs = JSON_start;
 	}
 
-<<<<<<< HEAD
-#line 754 "parser.rl"
+#line 759 "parser.rl"
     p = json->source;
     pe = p + json->len;
 
-#line 1765 "parser.c"
-=======
-#line 749 "parser.rl"
-    p = json->source;
-    pe = p + json->len;
-
-#line 1760 "parser.c"
->>>>>>> 0b69a8d9
+#line 1770 "parser.c"
 	{
 	if ( p == pe )
 		goto _test_eof;
@@ -1842,11 +1822,7 @@
 		goto st1;
 	goto st5;
 tr3:
-<<<<<<< HEAD
-#line 733 "parser.rl"
-=======
-#line 728 "parser.rl"
->>>>>>> 0b69a8d9
+#line 738 "parser.rl"
 	{
         char *np;
         json->current_nesting = 1;
@@ -1855,11 +1831,7 @@
     }
 	goto st10;
 tr4:
-<<<<<<< HEAD
-#line 726 "parser.rl"
-=======
-#line 721 "parser.rl"
->>>>>>> 0b69a8d9
+#line 731 "parser.rl"
 	{
         char *np;
         json->current_nesting = 1;
@@ -1871,11 +1843,7 @@
 	if ( ++p == pe )
 		goto _test_eof10;
 case 10:
-<<<<<<< HEAD
-#line 1842 "parser.c"
-=======
-#line 1837 "parser.c"
->>>>>>> 0b69a8d9
+#line 1847 "parser.c"
 	switch( (*p) ) {
 		case 13: goto st10;
 		case 32: goto st10;
@@ -1932,11 +1900,7 @@
 	_out: {}
 	}
 
-<<<<<<< HEAD
-#line 757 "parser.rl"
-=======
-#line 752 "parser.rl"
->>>>>>> 0b69a8d9
+#line 762 "parser.rl"
 
     if (cs >= JSON_first_final && p == pe) {
         return result;
@@ -1948,11 +1912,7 @@
 
 
 
-<<<<<<< HEAD
-#line 1911 "parser.c"
-=======
-#line 1906 "parser.c"
->>>>>>> 0b69a8d9
+#line 1916 "parser.c"
 static const int JSON_quirks_mode_start = 1;
 static const int JSON_quirks_mode_first_final = 10;
 static const int JSON_quirks_mode_error = 0;
@@ -1960,11 +1920,7 @@
 static const int JSON_quirks_mode_en_main = 1;
 
 
-<<<<<<< HEAD
-#line 782 "parser.rl"
-=======
-#line 777 "parser.rl"
->>>>>>> 0b69a8d9
+#line 787 "parser.rl"
 
 
 static VALUE cParser_parse_quirks_mode(VALUE self)
@@ -1975,28 +1931,16 @@
     GET_PARSER;
 
 
-<<<<<<< HEAD
-#line 1930 "parser.c"
-=======
-#line 1925 "parser.c"
->>>>>>> 0b69a8d9
+#line 1935 "parser.c"
 	{
 	cs = JSON_quirks_mode_start;
 	}
 
-<<<<<<< HEAD
-#line 792 "parser.rl"
+#line 797 "parser.rl"
     p = json->source;
     pe = p + json->len;
 
-#line 1939 "parser.c"
-=======
-#line 787 "parser.rl"
-    p = json->source;
-    pe = p + json->len;
-
-#line 1934 "parser.c"
->>>>>>> 0b69a8d9
+#line 1944 "parser.c"
 	{
 	if ( p == pe )
 		goto _test_eof;
@@ -2030,11 +1974,7 @@
 cs = 0;
 	goto _out;
 tr2:
-<<<<<<< HEAD
-#line 774 "parser.rl"
-=======
-#line 769 "parser.rl"
->>>>>>> 0b69a8d9
+#line 779 "parser.rl"
 	{
         char *np = JSON_parse_value(json, p, pe, &result);
         if (np == NULL) { p--; {p++; cs = 10; goto _out;} } else {p = (( np))-1;}
@@ -2044,11 +1984,7 @@
 	if ( ++p == pe )
 		goto _test_eof10;
 case 10:
-<<<<<<< HEAD
-#line 1983 "parser.c"
-=======
-#line 1978 "parser.c"
->>>>>>> 0b69a8d9
+#line 1988 "parser.c"
 	switch( (*p) ) {
 		case 13: goto st10;
 		case 32: goto st10;
@@ -2137,11 +2073,7 @@
 	_out: {}
 	}
 
-<<<<<<< HEAD
-#line 795 "parser.rl"
-=======
-#line 790 "parser.rl"
->>>>>>> 0b69a8d9
+#line 800 "parser.rl"
 
     if (cs >= JSON_quirks_mode_first_final && p == pe) {
         return result;
