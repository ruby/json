
#line 1 "parser.rl"
#include "../fbuffer/fbuffer.h"
#include "parser.h"

/* unicode */

static const char digit_values[256] = {
    -1, -1, -1, -1, -1, -1, -1, -1, -1, -1, -1, -1, -1, -1, -1, -1, -1, -1, -1,
    -1, -1, -1, -1, -1, -1, -1, -1, -1, -1, -1, -1, -1, -1, -1, -1, -1, -1, -1,
    -1, -1, -1, -1, -1, -1, -1, -1, -1, -1, 0, 1, 2, 3, 4, 5, 6, 7, 8, 9, -1,
    -1, -1, -1, -1, -1, -1, 10, 11, 12, 13, 14, 15, -1, -1, -1, -1, -1, -1, -1,
    -1, -1, -1, -1, -1, -1, -1, -1, -1, -1, -1, -1, -1, -1, -1, -1, -1, -1, -1,
    10, 11, 12, 13, 14, 15, -1, -1, -1, -1, -1, -1, -1, -1, -1, -1, -1, -1, -1,
    -1, -1, -1, -1, -1, -1, -1, -1, -1, -1, -1, -1, -1, -1, -1, -1, -1, -1, -1,
    -1, -1, -1, -1, -1, -1, -1, -1, -1, -1, -1, -1, -1, -1, -1, -1, -1, -1, -1,
    -1, -1, -1, -1, -1, -1, -1, -1, -1, -1, -1, -1, -1, -1, -1, -1, -1, -1, -1,
    -1, -1, -1, -1, -1, -1, -1, -1, -1, -1, -1, -1, -1, -1, -1, -1, -1, -1, -1,
    -1, -1, -1, -1, -1, -1, -1, -1, -1, -1, -1, -1, -1, -1, -1, -1, -1, -1, -1,
    -1, -1, -1, -1, -1, -1, -1, -1, -1, -1, -1, -1, -1, -1, -1, -1, -1, -1, -1,
    -1, -1, -1, -1, -1, -1, -1, -1, -1, -1, -1, -1, -1, -1, -1, -1, -1, -1, -1,
    -1, -1, -1, -1, -1, -1, -1
};

static UTF32 unescape_unicode(const unsigned char *p)
{
    char b;
    UTF32 result = 0;
    b = digit_values[p[0]];
    if (b < 0) return UNI_REPLACEMENT_CHAR;
    result = (result << 4) | b;
    b = digit_values[p[1]];
    result = (result << 4) | b;
    if (b < 0) return UNI_REPLACEMENT_CHAR;
    b = digit_values[p[2]];
    result = (result << 4) | b;
    if (b < 0) return UNI_REPLACEMENT_CHAR;
    b = digit_values[p[3]];
    result = (result << 4) | b;
    if (b < 0) return UNI_REPLACEMENT_CHAR;
    return result;
}

static int convert_UTF32_to_UTF8(char *buf, UTF32 ch)
{
    int len = 1;
    if (ch <= 0x7F) {
        buf[0] = (char) ch;
    } else if (ch <= 0x07FF) {
        buf[0] = (char) ((ch >> 6) | 0xC0);
        buf[1] = (char) ((ch & 0x3F) | 0x80);
        len++;
    } else if (ch <= 0xFFFF) {
        buf[0] = (char) ((ch >> 12) | 0xE0);
        buf[1] = (char) (((ch >> 6) & 0x3F) | 0x80);
        buf[2] = (char) ((ch & 0x3F) | 0x80);
        len += 2;
    } else if (ch <= 0x1fffff) {
        buf[0] =(char) ((ch >> 18) | 0xF0);
        buf[1] =(char) (((ch >> 12) & 0x3F) | 0x80);
        buf[2] =(char) (((ch >> 6) & 0x3F) | 0x80);
        buf[3] =(char) ((ch & 0x3F) | 0x80);
        len += 3;
    } else {
        buf[0] = '?';
    }
    return len;
}

#ifdef HAVE_RUBY_ENCODING_H
static VALUE CEncoding_ASCII_8BIT, CEncoding_UTF_8, CEncoding_UTF_16BE,
    CEncoding_UTF_16LE, CEncoding_UTF_32BE, CEncoding_UTF_32LE;
static ID i_encoding, i_encode;
#else
static ID i_iconv;
#endif

static VALUE mJSON, mExt, cParser, eParserError, eNestingError;
static VALUE CNaN, CInfinity, CMinusInfinity;

static ID i_json_creatable_p, i_json_create, i_create_id, i_create_additions,
          i_chr, i_max_nesting, i_allow_nan, i_symbolize_names, i_quirks_mode,
          i_object_class, i_array_class, i_key_p, i_deep_const_get, i_match,
          i_match_string, i_aset, i_leftshift;


#line 110 "parser.rl"



#line 92 "parser.c"
static const int JSON_object_start = 1;
static const int JSON_object_first_final = 27;
static const int JSON_object_error = 0;

static const int JSON_object_en_main = 1;


#line 151 "parser.rl"


static char *JSON_parse_object(JSON_Parser *json, char *p, char *pe, VALUE *result)
{
    int cs = EVIL;
    VALUE last_name = Qnil;
    VALUE object_class = json->object_class;

    if (json->max_nesting && json->current_nesting > json->max_nesting) {
        rb_raise(eNestingError, "nesting of %d is too deep", json->current_nesting);
    }

    *result = NIL_P(object_class) ? rb_hash_new() : rb_class_new_instance(0, 0, object_class);


#line 116 "parser.c"
	{
	cs = JSON_object_start;
	}

#line 166 "parser.rl"

#line 123 "parser.c"
	{
	if ( p == pe )
		goto _test_eof;
	switch ( cs )
	{
case 1:
	if ( (*p) == 123 )
		goto st2;
	goto st0;
st0:
cs = 0;
	goto _out;
st2:
	if ( ++p == pe )
		goto _test_eof2;
case 2:
	switch( (*p) ) {
		case 13: goto st2;
		case 32: goto st2;
		case 34: goto tr2;
		case 47: goto st23;
		case 125: goto tr4;
	}
	if ( 9 <= (*p) && (*p) <= 10 )
		goto st2;
	goto st0;
tr2:
#line 133 "parser.rl"
	{
        char *np;
        json->parsing_name = 1;
        np = JSON_parse_string(json, p, pe, &last_name);
        json->parsing_name = 0;
        if (np == NULL) { p--; {p++; cs = 3; goto _out;} } else {p = (( np))-1;}
    }
	goto st3;
st3:
	if ( ++p == pe )
		goto _test_eof3;
case 3:
#line 164 "parser.c"
	switch( (*p) ) {
		case 13: goto st3;
		case 32: goto st3;
		case 47: goto st4;
		case 58: goto st8;
	}
	if ( 9 <= (*p) && (*p) <= 10 )
		goto st3;
	goto st0;
st4:
	if ( ++p == pe )
		goto _test_eof4;
case 4:
	switch( (*p) ) {
		case 42: goto st5;
		case 47: goto st7;
	}
	goto st0;
st5:
	if ( ++p == pe )
		goto _test_eof5;
case 5:
	if ( (*p) == 42 )
		goto st6;
	goto st5;
st6:
	if ( ++p == pe )
		goto _test_eof6;
case 6:
	switch( (*p) ) {
		case 42: goto st6;
		case 47: goto st3;
	}
	goto st5;
st7:
	if ( ++p == pe )
		goto _test_eof7;
case 7:
	if ( (*p) == 10 )
		goto st3;
	goto st7;
st8:
	if ( ++p == pe )
		goto _test_eof8;
case 8:
	switch( (*p) ) {
		case 13: goto st8;
		case 32: goto st8;
		case 34: goto tr11;
		case 45: goto tr11;
		case 47: goto st19;
		case 73: goto tr11;
		case 78: goto tr11;
		case 91: goto tr11;
		case 102: goto tr11;
		case 110: goto tr11;
		case 116: goto tr11;
		case 123: goto tr11;
	}
	if ( (*p) > 10 ) {
		if ( 48 <= (*p) && (*p) <= 57 )
			goto tr11;
	} else if ( (*p) >= 9 )
		goto st8;
	goto st0;
tr11:
#line 118 "parser.rl"
	{
        VALUE v = Qnil;
        char *np = JSON_parse_value(json, p, pe, &v);
        if (np == NULL) {
            p--; {p++; cs = 9; goto _out;}
        } else {
            if (NIL_P(json->object_class)) {
                rb_hash_aset(*result, last_name, v);
            } else {
                rb_funcall(*result, i_aset, 2, last_name, v);
            }
            {p = (( np))-1;}
        }
    }
	goto st9;
st9:
	if ( ++p == pe )
		goto _test_eof9;
case 9:
#line 251 "parser.c"
	switch( (*p) ) {
		case 13: goto st9;
		case 32: goto st9;
		case 44: goto st10;
		case 47: goto st15;
		case 125: goto tr4;
	}
	if ( 9 <= (*p) && (*p) <= 10 )
		goto st9;
	goto st0;
st10:
	if ( ++p == pe )
		goto _test_eof10;
case 10:
	switch( (*p) ) {
		case 13: goto st10;
		case 32: goto st10;
		case 34: goto tr2;
		case 47: goto st11;
	}
	if ( 9 <= (*p) && (*p) <= 10 )
		goto st10;
	goto st0;
st11:
	if ( ++p == pe )
		goto _test_eof11;
case 11:
	switch( (*p) ) {
		case 42: goto st12;
		case 47: goto st14;
	}
	goto st0;
st12:
	if ( ++p == pe )
		goto _test_eof12;
case 12:
	if ( (*p) == 42 )
		goto st13;
	goto st12;
st13:
	if ( ++p == pe )
		goto _test_eof13;
case 13:
	switch( (*p) ) {
		case 42: goto st13;
		case 47: goto st10;
	}
	goto st12;
st14:
	if ( ++p == pe )
		goto _test_eof14;
case 14:
	if ( (*p) == 10 )
		goto st10;
	goto st14;
st15:
	if ( ++p == pe )
		goto _test_eof15;
case 15:
	switch( (*p) ) {
		case 42: goto st16;
		case 47: goto st18;
	}
	goto st0;
st16:
	if ( ++p == pe )
		goto _test_eof16;
case 16:
	if ( (*p) == 42 )
		goto st17;
	goto st16;
st17:
	if ( ++p == pe )
		goto _test_eof17;
case 17:
	switch( (*p) ) {
		case 42: goto st17;
		case 47: goto st9;
	}
	goto st16;
st18:
	if ( ++p == pe )
		goto _test_eof18;
case 18:
	if ( (*p) == 10 )
		goto st9;
	goto st18;
tr4:
#line 141 "parser.rl"
	{ p--; {p++; cs = 27; goto _out;} }
	goto st27;
st27:
	if ( ++p == pe )
		goto _test_eof27;
case 27:
#line 347 "parser.c"
	goto st0;
st19:
	if ( ++p == pe )
		goto _test_eof19;
case 19:
	switch( (*p) ) {
		case 42: goto st20;
		case 47: goto st22;
	}
	goto st0;
st20:
	if ( ++p == pe )
		goto _test_eof20;
case 20:
	if ( (*p) == 42 )
		goto st21;
	goto st20;
st21:
	if ( ++p == pe )
		goto _test_eof21;
case 21:
	switch( (*p) ) {
		case 42: goto st21;
		case 47: goto st8;
	}
	goto st20;
st22:
	if ( ++p == pe )
		goto _test_eof22;
case 22:
	if ( (*p) == 10 )
		goto st8;
	goto st22;
st23:
	if ( ++p == pe )
		goto _test_eof23;
case 23:
	switch( (*p) ) {
		case 42: goto st24;
		case 47: goto st26;
	}
	goto st0;
st24:
	if ( ++p == pe )
		goto _test_eof24;
case 24:
	if ( (*p) == 42 )
		goto st25;
	goto st24;
st25:
	if ( ++p == pe )
		goto _test_eof25;
case 25:
	switch( (*p) ) {
		case 42: goto st25;
		case 47: goto st2;
	}
	goto st24;
st26:
	if ( ++p == pe )
		goto _test_eof26;
case 26:
	if ( (*p) == 10 )
		goto st2;
	goto st26;
	}
	_test_eof2: cs = 2; goto _test_eof;
	_test_eof3: cs = 3; goto _test_eof;
	_test_eof4: cs = 4; goto _test_eof;
	_test_eof5: cs = 5; goto _test_eof;
	_test_eof6: cs = 6; goto _test_eof;
	_test_eof7: cs = 7; goto _test_eof;
	_test_eof8: cs = 8; goto _test_eof;
	_test_eof9: cs = 9; goto _test_eof;
	_test_eof10: cs = 10; goto _test_eof;
	_test_eof11: cs = 11; goto _test_eof;
	_test_eof12: cs = 12; goto _test_eof;
	_test_eof13: cs = 13; goto _test_eof;
	_test_eof14: cs = 14; goto _test_eof;
	_test_eof15: cs = 15; goto _test_eof;
	_test_eof16: cs = 16; goto _test_eof;
	_test_eof17: cs = 17; goto _test_eof;
	_test_eof18: cs = 18; goto _test_eof;
	_test_eof27: cs = 27; goto _test_eof;
	_test_eof19: cs = 19; goto _test_eof;
	_test_eof20: cs = 20; goto _test_eof;
	_test_eof21: cs = 21; goto _test_eof;
	_test_eof22: cs = 22; goto _test_eof;
	_test_eof23: cs = 23; goto _test_eof;
	_test_eof24: cs = 24; goto _test_eof;
	_test_eof25: cs = 25; goto _test_eof;
	_test_eof26: cs = 26; goto _test_eof;

	_test_eof: {}
	_out: {}
	}

#line 167 "parser.rl"

    if (cs >= JSON_object_first_final) {
        if (json->create_additions) {
            VALUE klassname = rb_hash_aref(*result, json->create_id);
            if (!NIL_P(klassname)) {
                VALUE klass = rb_funcall(mJSON, i_deep_const_get, 1, klassname);
                if (RTEST(rb_funcall(klass, i_json_creatable_p, 0))) {
                    *result = rb_funcall(klass, i_json_create, 1, *result);
                }
            }
        }
        return p + 1;
    } else {
        return NULL;
    }
}



#line 465 "parser.c"
static const int JSON_value_start = 1;
static const int JSON_value_first_final = 21;
static const int JSON_value_error = 0;

static const int JSON_value_en_main = 1;


#line 266 "parser.rl"


static char *JSON_parse_value(JSON_Parser *json, char *p, char *pe, VALUE *result)
{
    int cs = EVIL;


#line 481 "parser.c"
	{
	cs = JSON_value_start;
	}

#line 273 "parser.rl"

#line 488 "parser.c"
	{
	if ( p == pe )
		goto _test_eof;
	switch ( cs )
	{
case 1:
	switch( (*p) ) {
		case 34: goto tr0;
		case 45: goto tr2;
		case 73: goto st2;
		case 78: goto st9;
		case 91: goto tr5;
		case 102: goto st11;
		case 110: goto st15;
		case 116: goto st18;
		case 123: goto tr9;
	}
	if ( 48 <= (*p) && (*p) <= 57 )
		goto tr2;
	goto st0;
st0:
cs = 0;
	goto _out;
tr0:
#line 214 "parser.rl"
	{
        char *np = JSON_parse_string(json, p, pe, result);
        if (np == NULL) { p--; {p++; cs = 21; goto _out;} } else {p = (( np))-1;}
    }
	goto st21;
tr2:
#line 219 "parser.rl"
	{
        char *np;
        if(pe > p + 9 - json->quirks_mode && !strncmp(MinusInfinity, p, 9)) {
            if (json->allow_nan) {
                *result = CMinusInfinity;
                {p = (( p + 10))-1;}
                p--; {p++; cs = 21; goto _out;}
            } else {
                rb_raise(eParserError, "%u: unexpected token at '%s'", __LINE__, p);
            }
        }
        np = JSON_parse_float(json, p, pe, result);
        if (np != NULL) {p = (( np))-1;}
        np = JSON_parse_integer(json, p, pe, result);
        if (np != NULL) {p = (( np))-1;}
        p--; {p++; cs = 21; goto _out;}
    }
	goto st21;
tr5:
#line 237 "parser.rl"
	{
        char *np;
        json->current_nesting++;
        np = JSON_parse_array(json, p, pe, result);
        json->current_nesting--;
        if (np == NULL) { p--; {p++; cs = 21; goto _out;} } else {p = (( np))-1;}
    }
	goto st21;
tr9:
#line 245 "parser.rl"
	{
        char *np;
        json->current_nesting++;
        np =  JSON_parse_object(json, p, pe, result);
        json->current_nesting--;
        if (np == NULL) { p--; {p++; cs = 21; goto _out;} } else {p = (( np))-1;}
    }
	goto st21;
tr16:
#line 207 "parser.rl"
	{
        if (json->allow_nan) {
            *result = CInfinity;
        } else {
            rb_raise(eParserError, "%u: unexpected token at '%s'", __LINE__, p - 8);
        }
    }
	goto st21;
tr18:
#line 200 "parser.rl"
	{
        if (json->allow_nan) {
            *result = CNaN;
        } else {
            rb_raise(eParserError, "%u: unexpected token at '%s'", __LINE__, p - 2);
        }
    }
	goto st21;
tr22:
#line 194 "parser.rl"
	{
        *result = Qfalse;
    }
	goto st21;
tr25:
#line 191 "parser.rl"
	{
        *result = Qnil;
    }
	goto st21;
tr28:
#line 197 "parser.rl"
	{
        *result = Qtrue;
    }
	goto st21;
st21:
	if ( ++p == pe )
		goto _test_eof21;
case 21:
#line 253 "parser.rl"
	{ p--; {p++; cs = 21; goto _out;} }
#line 603 "parser.c"
	goto st0;
st2:
	if ( ++p == pe )
		goto _test_eof2;
case 2:
	if ( (*p) == 110 )
		goto st3;
	goto st0;
st3:
	if ( ++p == pe )
		goto _test_eof3;
case 3:
	if ( (*p) == 102 )
		goto st4;
	goto st0;
st4:
	if ( ++p == pe )
		goto _test_eof4;
case 4:
	if ( (*p) == 105 )
		goto st5;
	goto st0;
st5:
	if ( ++p == pe )
		goto _test_eof5;
case 5:
	if ( (*p) == 110 )
		goto st6;
	goto st0;
st6:
	if ( ++p == pe )
		goto _test_eof6;
case 6:
	if ( (*p) == 105 )
		goto st7;
	goto st0;
st7:
	if ( ++p == pe )
		goto _test_eof7;
case 7:
	if ( (*p) == 116 )
		goto st8;
	goto st0;
st8:
	if ( ++p == pe )
		goto _test_eof8;
case 8:
	if ( (*p) == 121 )
		goto tr16;
	goto st0;
st9:
	if ( ++p == pe )
		goto _test_eof9;
case 9:
	if ( (*p) == 97 )
		goto st10;
	goto st0;
st10:
	if ( ++p == pe )
		goto _test_eof10;
case 10:
	if ( (*p) == 78 )
		goto tr18;
	goto st0;
st11:
	if ( ++p == pe )
		goto _test_eof11;
case 11:
	if ( (*p) == 97 )
		goto st12;
	goto st0;
st12:
	if ( ++p == pe )
		goto _test_eof12;
case 12:
	if ( (*p) == 108 )
		goto st13;
	goto st0;
st13:
	if ( ++p == pe )
		goto _test_eof13;
case 13:
	if ( (*p) == 115 )
		goto st14;
	goto st0;
st14:
	if ( ++p == pe )
		goto _test_eof14;
case 14:
	if ( (*p) == 101 )
		goto tr22;
	goto st0;
st15:
	if ( ++p == pe )
		goto _test_eof15;
case 15:
	if ( (*p) == 117 )
		goto st16;
	goto st0;
st16:
	if ( ++p == pe )
		goto _test_eof16;
case 16:
	if ( (*p) == 108 )
		goto st17;
	goto st0;
st17:
	if ( ++p == pe )
		goto _test_eof17;
case 17:
	if ( (*p) == 108 )
		goto tr25;
	goto st0;
st18:
	if ( ++p == pe )
		goto _test_eof18;
case 18:
	if ( (*p) == 114 )
		goto st19;
	goto st0;
st19:
	if ( ++p == pe )
		goto _test_eof19;
case 19:
	if ( (*p) == 117 )
		goto st20;
	goto st0;
st20:
	if ( ++p == pe )
		goto _test_eof20;
case 20:
	if ( (*p) == 101 )
		goto tr28;
	goto st0;
	}
	_test_eof21: cs = 21; goto _test_eof;
	_test_eof2: cs = 2; goto _test_eof;
	_test_eof3: cs = 3; goto _test_eof;
	_test_eof4: cs = 4; goto _test_eof;
	_test_eof5: cs = 5; goto _test_eof;
	_test_eof6: cs = 6; goto _test_eof;
	_test_eof7: cs = 7; goto _test_eof;
	_test_eof8: cs = 8; goto _test_eof;
	_test_eof9: cs = 9; goto _test_eof;
	_test_eof10: cs = 10; goto _test_eof;
	_test_eof11: cs = 11; goto _test_eof;
	_test_eof12: cs = 12; goto _test_eof;
	_test_eof13: cs = 13; goto _test_eof;
	_test_eof14: cs = 14; goto _test_eof;
	_test_eof15: cs = 15; goto _test_eof;
	_test_eof16: cs = 16; goto _test_eof;
	_test_eof17: cs = 17; goto _test_eof;
	_test_eof18: cs = 18; goto _test_eof;
	_test_eof19: cs = 19; goto _test_eof;
	_test_eof20: cs = 20; goto _test_eof;

	_test_eof: {}
	_out: {}
	}

#line 274 "parser.rl"

    if (cs >= JSON_value_first_final) {
        return p;
    } else {
        return NULL;
    }
}


#line 774 "parser.c"
static const int JSON_integer_start = 1;
static const int JSON_integer_first_final = 3;
static const int JSON_integer_error = 0;

static const int JSON_integer_en_main = 1;


#line 290 "parser.rl"


static char *JSON_parse_integer(JSON_Parser *json, char *p, char *pe, VALUE *result)
{
    int cs = EVIL;


#line 790 "parser.c"
	{
	cs = JSON_integer_start;
	}

#line 297 "parser.rl"
    json->memo = p;

#line 798 "parser.c"
	{
	if ( p == pe )
		goto _test_eof;
	switch ( cs )
	{
case 1:
	switch( (*p) ) {
		case 45: goto st2;
		case 48: goto st3;
	}
	if ( 49 <= (*p) && (*p) <= 57 )
		goto st5;
	goto st0;
st0:
cs = 0;
	goto _out;
st2:
	if ( ++p == pe )
		goto _test_eof2;
case 2:
	if ( (*p) == 48 )
		goto st3;
	if ( 49 <= (*p) && (*p) <= 57 )
		goto st5;
	goto st0;
st3:
	if ( ++p == pe )
		goto _test_eof3;
case 3:
	if ( 48 <= (*p) && (*p) <= 57 )
		goto st0;
	goto tr4;
tr4:
#line 287 "parser.rl"
	{ p--; {p++; cs = 4; goto _out;} }
	goto st4;
st4:
	if ( ++p == pe )
		goto _test_eof4;
case 4:
#line 839 "parser.c"
	goto st0;
st5:
	if ( ++p == pe )
		goto _test_eof5;
case 5:
	if ( 48 <= (*p) && (*p) <= 57 )
		goto st5;
	goto tr4;
	}
	_test_eof2: cs = 2; goto _test_eof;
	_test_eof3: cs = 3; goto _test_eof;
	_test_eof4: cs = 4; goto _test_eof;
	_test_eof5: cs = 5; goto _test_eof;

	_test_eof: {}
	_out: {}
	}

#line 299 "parser.rl"

    if (cs >= JSON_integer_first_final) {
        long len = p - json->memo;
        fbuffer_clear(json->fbuffer);
        fbuffer_append(json->fbuffer, json->memo, len);
        fbuffer_append_char(json->fbuffer, '\0');
        *result = rb_cstr2inum(FBUFFER_PTR(json->fbuffer), 10);
        return p + 1;
    } else {
        return NULL;
    }
}


#line 873 "parser.c"
static const int JSON_float_start = 1;
static const int JSON_float_first_final = 8;
static const int JSON_float_error = 0;

static const int JSON_float_en_main = 1;


#line 324 "parser.rl"


static char *JSON_parse_float(JSON_Parser *json, char *p, char *pe, VALUE *result)
{
    int cs = EVIL;


#line 889 "parser.c"
	{
	cs = JSON_float_start;
	}

#line 331 "parser.rl"
    json->memo = p;

#line 897 "parser.c"
	{
	if ( p == pe )
		goto _test_eof;
	switch ( cs )
	{
case 1:
	switch( (*p) ) {
		case 45: goto st2;
		case 48: goto st3;
	}
	if ( 49 <= (*p) && (*p) <= 57 )
		goto st7;
	goto st0;
st0:
cs = 0;
	goto _out;
st2:
	if ( ++p == pe )
		goto _test_eof2;
case 2:
	if ( (*p) == 48 )
		goto st3;
	if ( 49 <= (*p) && (*p) <= 57 )
		goto st7;
	goto st0;
st3:
	if ( ++p == pe )
		goto _test_eof3;
case 3:
	switch( (*p) ) {
		case 46: goto st4;
		case 69: goto st5;
		case 101: goto st5;
	}
	goto st0;
st4:
	if ( ++p == pe )
		goto _test_eof4;
case 4:
	if ( 48 <= (*p) && (*p) <= 57 )
		goto st8;
	goto st0;
st8:
	if ( ++p == pe )
		goto _test_eof8;
case 8:
	switch( (*p) ) {
		case 69: goto st5;
		case 101: goto st5;
	}
	if ( (*p) > 46 ) {
		if ( 48 <= (*p) && (*p) <= 57 )
			goto st8;
	} else if ( (*p) >= 45 )
		goto st0;
	goto tr9;
tr9:
#line 318 "parser.rl"
	{ p--; {p++; cs = 9; goto _out;} }
	goto st9;
st9:
	if ( ++p == pe )
		goto _test_eof9;
case 9:
#line 962 "parser.c"
	goto st0;
st5:
	if ( ++p == pe )
		goto _test_eof5;
case 5:
	switch( (*p) ) {
		case 43: goto st6;
		case 45: goto st6;
	}
	if ( 48 <= (*p) && (*p) <= 57 )
		goto st10;
	goto st0;
st6:
	if ( ++p == pe )
		goto _test_eof6;
case 6:
	if ( 48 <= (*p) && (*p) <= 57 )
		goto st10;
	goto st0;
st10:
	if ( ++p == pe )
		goto _test_eof10;
case 10:
	switch( (*p) ) {
		case 69: goto st0;
		case 101: goto st0;
	}
	if ( (*p) > 46 ) {
		if ( 48 <= (*p) && (*p) <= 57 )
			goto st10;
	} else if ( (*p) >= 45 )
		goto st0;
	goto tr9;
st7:
	if ( ++p == pe )
		goto _test_eof7;
case 7:
	switch( (*p) ) {
		case 46: goto st4;
		case 69: goto st5;
		case 101: goto st5;
	}
	if ( 48 <= (*p) && (*p) <= 57 )
		goto st7;
	goto st0;
	}
	_test_eof2: cs = 2; goto _test_eof;
	_test_eof3: cs = 3; goto _test_eof;
	_test_eof4: cs = 4; goto _test_eof;
	_test_eof8: cs = 8; goto _test_eof;
	_test_eof9: cs = 9; goto _test_eof;
	_test_eof5: cs = 5; goto _test_eof;
	_test_eof6: cs = 6; goto _test_eof;
	_test_eof10: cs = 10; goto _test_eof;
	_test_eof7: cs = 7; goto _test_eof;

	_test_eof: {}
	_out: {}
	}

#line 333 "parser.rl"

    if (cs >= JSON_float_first_final) {
        long len = p - json->memo;
        fbuffer_clear(json->fbuffer);
        fbuffer_append(json->fbuffer, json->memo, len);
        fbuffer_append_char(json->fbuffer, '\0');
        *result = rb_float_new(rb_cstr_to_dbl(FBUFFER_PTR(json->fbuffer), 1));
        return p + 1;
    } else {
        return NULL;
    }
}



#line 1039 "parser.c"
static const int JSON_array_start = 1;
static const int JSON_array_first_final = 17;
static const int JSON_array_error = 0;

static const int JSON_array_en_main = 1;


#line 376 "parser.rl"


static char *JSON_parse_array(JSON_Parser *json, char *p, char *pe, VALUE *result)
{
    int cs = EVIL;
    VALUE array_class = json->array_class;

    if (json->max_nesting && json->current_nesting > json->max_nesting) {
        rb_raise(eNestingError, "nesting of %d is too deep", json->current_nesting);
    }
    *result = NIL_P(array_class) ? rb_ary_new() : rb_class_new_instance(0, 0, array_class);


#line 1061 "parser.c"
	{
	cs = JSON_array_start;
	}

#line 389 "parser.rl"

#line 1068 "parser.c"
	{
	if ( p == pe )
		goto _test_eof;
	switch ( cs )
	{
case 1:
	if ( (*p) == 91 )
		goto st2;
	goto st0;
st0:
cs = 0;
	goto _out;
st2:
	if ( ++p == pe )
		goto _test_eof2;
case 2:
	switch( (*p) ) {
		case 13: goto st2;
		case 32: goto st2;
		case 34: goto tr2;
		case 45: goto tr2;
		case 47: goto st13;
		case 73: goto tr2;
		case 78: goto tr2;
		case 91: goto tr2;
		case 93: goto tr4;
		case 102: goto tr2;
		case 110: goto tr2;
		case 116: goto tr2;
		case 123: goto tr2;
	}
	if ( (*p) > 10 ) {
		if ( 48 <= (*p) && (*p) <= 57 )
			goto tr2;
	} else if ( (*p) >= 9 )
		goto st2;
	goto st0;
tr2:
#line 353 "parser.rl"
	{
        VALUE v = Qnil;
        char *np = JSON_parse_value(json, p, pe, &v);
        if (np == NULL) {
            p--; {p++; cs = 3; goto _out;}
        } else {
            if (NIL_P(json->array_class)) {
                rb_ary_push(*result, v);
            } else {
                rb_funcall(*result, i_leftshift, 1, v);
            }
            {p = (( np))-1;}
        }
    }
	goto st3;
st3:
	if ( ++p == pe )
		goto _test_eof3;
case 3:
#line 1127 "parser.c"
	switch( (*p) ) {
		case 13: goto st3;
		case 32: goto st3;
		case 44: goto st4;
		case 47: goto st9;
		case 93: goto tr4;
	}
	if ( 9 <= (*p) && (*p) <= 10 )
		goto st3;
	goto st0;
st4:
	if ( ++p == pe )
		goto _test_eof4;
case 4:
	switch( (*p) ) {
		case 13: goto st4;
		case 32: goto st4;
		case 34: goto tr2;
		case 45: goto tr2;
		case 47: goto st5;
		case 73: goto tr2;
		case 78: goto tr2;
		case 91: goto tr2;
		case 102: goto tr2;
		case 110: goto tr2;
		case 116: goto tr2;
		case 123: goto tr2;
	}
	if ( (*p) > 10 ) {
		if ( 48 <= (*p) && (*p) <= 57 )
			goto tr2;
	} else if ( (*p) >= 9 )
		goto st4;
	goto st0;
st5:
	if ( ++p == pe )
		goto _test_eof5;
case 5:
	switch( (*p) ) {
		case 42: goto st6;
		case 47: goto st8;
	}
	goto st0;
st6:
	if ( ++p == pe )
		goto _test_eof6;
case 6:
	if ( (*p) == 42 )
		goto st7;
	goto st6;
st7:
	if ( ++p == pe )
		goto _test_eof7;
case 7:
	switch( (*p) ) {
		case 42: goto st7;
		case 47: goto st4;
	}
	goto st6;
st8:
	if ( ++p == pe )
		goto _test_eof8;
case 8:
	if ( (*p) == 10 )
		goto st4;
	goto st8;
st9:
	if ( ++p == pe )
		goto _test_eof9;
case 9:
	switch( (*p) ) {
		case 42: goto st10;
		case 47: goto st12;
	}
	goto st0;
st10:
	if ( ++p == pe )
		goto _test_eof10;
case 10:
	if ( (*p) == 42 )
		goto st11;
	goto st10;
st11:
	if ( ++p == pe )
		goto _test_eof11;
case 11:
	switch( (*p) ) {
		case 42: goto st11;
		case 47: goto st3;
	}
	goto st10;
st12:
	if ( ++p == pe )
		goto _test_eof12;
case 12:
	if ( (*p) == 10 )
		goto st3;
	goto st12;
tr4:
#line 368 "parser.rl"
	{ p--; {p++; cs = 17; goto _out;} }
	goto st17;
st17:
	if ( ++p == pe )
		goto _test_eof17;
case 17:
#line 1234 "parser.c"
	goto st0;
st13:
	if ( ++p == pe )
		goto _test_eof13;
case 13:
	switch( (*p) ) {
		case 42: goto st14;
		case 47: goto st16;
	}
	goto st0;
st14:
	if ( ++p == pe )
		goto _test_eof14;
case 14:
	if ( (*p) == 42 )
		goto st15;
	goto st14;
st15:
	if ( ++p == pe )
		goto _test_eof15;
case 15:
	switch( (*p) ) {
		case 42: goto st15;
		case 47: goto st2;
	}
	goto st14;
st16:
	if ( ++p == pe )
		goto _test_eof16;
case 16:
	if ( (*p) == 10 )
		goto st2;
	goto st16;
	}
	_test_eof2: cs = 2; goto _test_eof;
	_test_eof3: cs = 3; goto _test_eof;
	_test_eof4: cs = 4; goto _test_eof;
	_test_eof5: cs = 5; goto _test_eof;
	_test_eof6: cs = 6; goto _test_eof;
	_test_eof7: cs = 7; goto _test_eof;
	_test_eof8: cs = 8; goto _test_eof;
	_test_eof9: cs = 9; goto _test_eof;
	_test_eof10: cs = 10; goto _test_eof;
	_test_eof11: cs = 11; goto _test_eof;
	_test_eof12: cs = 12; goto _test_eof;
	_test_eof17: cs = 17; goto _test_eof;
	_test_eof13: cs = 13; goto _test_eof;
	_test_eof14: cs = 14; goto _test_eof;
	_test_eof15: cs = 15; goto _test_eof;
	_test_eof16: cs = 16; goto _test_eof;

	_test_eof: {}
	_out: {}
	}

#line 390 "parser.rl"

    if(cs >= JSON_array_first_final) {
        return p + 1;
    } else {
        rb_raise(eParserError, "%u: unexpected token at '%s'", __LINE__, p);
        return NULL;
    }
}

static VALUE json_string_unescape(VALUE result, char *string, char *stringEnd)
{
    char *p = string, *pe = string, *unescape;
    int unescape_len;

    while (pe < stringEnd) {
        if (*pe == '\\') {
            unescape = (char *) "?";
            unescape_len = 1;
            if (pe > p) rb_str_buf_cat(result, p, pe - p);
            switch (*++pe) {
                case 'n':
                    unescape = (char *) "\n";
                    break;
                case 'r':
                    unescape = (char *) "\r";
                    break;
                case 't':
                    unescape = (char *) "\t";
                    break;
                case '"':
                    unescape = (char *) "\"";
                    break;
                case '\\':
                    unescape = (char *) "\\";
                    break;
                case 'b':
                    unescape = (char *) "\b";
                    break;
                case 'f':
                    unescape = (char *) "\f";
                    break;
                case 'u':
                    if (pe > stringEnd - 4) {
                        return Qnil;
                    } else {
                        char buf[4];
                        UTF32 ch = unescape_unicode((unsigned char *) ++pe);
                        pe += 3;
                        if (UNI_SUR_HIGH_START == (ch & 0xFC00)) {
                            pe++;
                            if (pe > stringEnd - 6) return Qnil;
                            if (pe[0] == '\\' && pe[1] == 'u') {
                                UTF32 sur = unescape_unicode((unsigned char *) pe + 2);
                                ch = (((ch & 0x3F) << 10) | ((((ch >> 6) & 0xF) + 1) << 16)
                                        | (sur & 0x3FF));
                                pe += 5;
                            } else {
                                unescape = (char *) "?";
                                break;
                            }
                        }
                        unescape_len = convert_UTF32_to_UTF8(buf, ch);
                        unescape = buf;
                    }
                    break;
                default:
                    p = pe;
                    continue;
            }
            rb_str_buf_cat(result, unescape, unescape_len);
            p = ++pe;
        } else {
            pe++;
        }
    }
    rb_str_buf_cat(result, p, pe - p);
    return result;
}


#line 1371 "parser.c"
static const int JSON_string_start = 1;
static const int JSON_string_first_final = 8;
static const int JSON_string_error = 0;

static const int JSON_string_en_main = 1;


#line 489 "parser.rl"


static int
match_i(VALUE regexp, VALUE klass, VALUE memo)
{
    if (regexp == Qundef) return ST_STOP;
    if (RTEST(rb_funcall(klass, i_json_creatable_p, 0)) &&
      RTEST(rb_funcall(regexp, i_match, 1, rb_ary_entry(memo, 0)))) {
        rb_ary_push(memo, klass);
        return ST_STOP;
    }
    return ST_CONTINUE;
}

static char *JSON_parse_string(JSON_Parser *json, char *p, char *pe, VALUE *result)
{
    int cs = EVIL;
    VALUE match_string;

    *result = rb_str_buf_new(0);

#line 1401 "parser.c"
	{
	cs = JSON_string_start;
	}

#line 510 "parser.rl"
    json->memo = p;

#line 1409 "parser.c"
	{
	if ( p == pe )
		goto _test_eof;
	switch ( cs )
	{
case 1:
	if ( (*p) == 34 )
		goto st2;
	goto st0;
st0:
cs = 0;
	goto _out;
st2:
	if ( ++p == pe )
		goto _test_eof2;
case 2:
	switch( (*p) ) {
		case 34: goto tr2;
		case 92: goto st3;
	}
	if ( 0 <= (*p) && (*p) <= 31 )
		goto st0;
	goto st2;
tr2:
#line 475 "parser.rl"
	{
        *result = json_string_unescape(*result, json->memo + 1, p);
        if (NIL_P(*result)) {
            p--;
            {p++; cs = 8; goto _out;}
        } else {
            FORCE_UTF8(*result);
            {p = (( p + 1))-1;}
        }
    }
#line 486 "parser.rl"
	{ p--; {p++; cs = 8; goto _out;} }
	goto st8;
st8:
	if ( ++p == pe )
		goto _test_eof8;
case 8:
#line 1452 "parser.c"
	goto st0;
st3:
	if ( ++p == pe )
		goto _test_eof3;
case 3:
	if ( (*p) == 117 )
		goto st4;
	if ( 0 <= (*p) && (*p) <= 31 )
		goto st0;
	goto st2;
st4:
	if ( ++p == pe )
		goto _test_eof4;
case 4:
	if ( (*p) < 65 ) {
		if ( 48 <= (*p) && (*p) <= 57 )
			goto st5;
	} else if ( (*p) > 70 ) {
		if ( 97 <= (*p) && (*p) <= 102 )
			goto st5;
	} else
		goto st5;
	goto st0;
st5:
	if ( ++p == pe )
		goto _test_eof5;
case 5:
	if ( (*p) < 65 ) {
		if ( 48 <= (*p) && (*p) <= 57 )
			goto st6;
	} else if ( (*p) > 70 ) {
		if ( 97 <= (*p) && (*p) <= 102 )
			goto st6;
	} else
		goto st6;
	goto st0;
st6:
	if ( ++p == pe )
		goto _test_eof6;
case 6:
	if ( (*p) < 65 ) {
		if ( 48 <= (*p) && (*p) <= 57 )
			goto st7;
	} else if ( (*p) > 70 ) {
		if ( 97 <= (*p) && (*p) <= 102 )
			goto st7;
	} else
		goto st7;
	goto st0;
st7:
	if ( ++p == pe )
		goto _test_eof7;
case 7:
	if ( (*p) < 65 ) {
		if ( 48 <= (*p) && (*p) <= 57 )
			goto st2;
	} else if ( (*p) > 70 ) {
		if ( 97 <= (*p) && (*p) <= 102 )
			goto st2;
	} else
		goto st2;
	goto st0;
	}
	_test_eof2: cs = 2; goto _test_eof;
	_test_eof8: cs = 8; goto _test_eof;
	_test_eof3: cs = 3; goto _test_eof;
	_test_eof4: cs = 4; goto _test_eof;
	_test_eof5: cs = 5; goto _test_eof;
	_test_eof6: cs = 6; goto _test_eof;
	_test_eof7: cs = 7; goto _test_eof;

	_test_eof: {}
	_out: {}
	}

#line 512 "parser.rl"

    if (json->create_additions && RTEST(match_string = json->match_string)) {
          VALUE klass;
          VALUE memo = rb_ary_new2(2);
          rb_ary_push(memo, *result);
          rb_hash_foreach(match_string, match_i, memo);
          klass = rb_ary_entry(memo, 1);
          if (RTEST(klass)) {
              *result = rb_funcall(klass, i_json_create, 1, *result);
          }
    }

    if (json->symbolize_names && json->parsing_name) {
      *result = rb_str_intern(*result);
    }
    if (cs >= JSON_string_first_final) {
        return p + 1;
    } else {
        return NULL;
    }
}

/*
 * Document-class: JSON::Ext::Parser
 *
 * This is the JSON parser implemented as a C extension. It can be configured
 * to be used by setting
 *
 *  JSON.parser = JSON::Ext::Parser
 *
 * with the method parser= in JSON.
 *
 */

static VALUE convert_encoding(VALUE source)
{
    char *ptr = RSTRING_PTR(source);
    long len = RSTRING_LEN(source);
    if (len < 2) {
        rb_raise(eParserError, "A JSON text must at least contain two octets!");
    }
#ifdef HAVE_RUBY_ENCODING_H
    {
        VALUE encoding = rb_funcall(source, i_encoding, 0);
        if (encoding == CEncoding_ASCII_8BIT) {
            if (len >= 4 &&  ptr[0] == 0 && ptr[1] == 0 && ptr[2] == 0) {
                source = rb_funcall(source, i_encode, 2, CEncoding_UTF_8, CEncoding_UTF_32BE);
            } else if (len >= 4 && ptr[0] == 0 && ptr[2] == 0) {
                source = rb_funcall(source, i_encode, 2, CEncoding_UTF_8, CEncoding_UTF_16BE);
            } else if (len >= 4 && ptr[1] == 0 && ptr[2] == 0 && ptr[3] == 0) {
                source = rb_funcall(source, i_encode, 2, CEncoding_UTF_8, CEncoding_UTF_32LE);
            } else if (len >= 4 && ptr[1] == 0 && ptr[3] == 0) {
                source = rb_funcall(source, i_encode, 2, CEncoding_UTF_8, CEncoding_UTF_16LE);
            } else {
                source = rb_str_dup(source);
                FORCE_UTF8(source);
            }
        } else {
            source = rb_funcall(source, i_encode, 1, CEncoding_UTF_8);
        }
    }
#else
    if (len >= 4 &&  ptr[0] == 0 && ptr[1] == 0 && ptr[2] == 0) {
      source = rb_funcall(mJSON, i_iconv, 3, rb_str_new2("utf-8"), rb_str_new2("utf-32be"), source);
    } else if (len >= 4 && ptr[0] == 0 && ptr[2] == 0) {
      source = rb_funcall(mJSON, i_iconv, 3, rb_str_new2("utf-8"), rb_str_new2("utf-16be"), source);
    } else if (len >= 4 && ptr[1] == 0 && ptr[2] == 0 && ptr[3] == 0) {
      source = rb_funcall(mJSON, i_iconv, 3, rb_str_new2("utf-8"), rb_str_new2("utf-32le"), source);
    } else if (len >= 4 && ptr[1] == 0 && ptr[3] == 0) {
      source = rb_funcall(mJSON, i_iconv, 3, rb_str_new2("utf-8"), rb_str_new2("utf-16le"), source);
    }
#endif
    return source;
}

#if defined MAGLEV
// Maglev doesn't support the mark function, keep a reference in the object
#define QUOTE(x) #x
#define PARSER_SET_REFERENCE(json, field, val)                          \
    (json)->field = (val);                                              \
    rb_iv_set(json->dwrapped_parser, QUOTE(@field), (json)->field);
#else
#define PARSER_SET_REFERENCE(json, field, val) (json)->field = (val);
#endif

/*
 * call-seq: new(source, opts => {})
 *
 * Creates a new JSON::Ext::Parser instance for the string _source_.
 *
 * Creates a new JSON::Ext::Parser instance for the string _source_.
 *
 * It will be configured by the _opts_ hash. _opts_ can have the following
 * keys:
 *
 * _opts_ can have the following keys:
 * * *max_nesting*: The maximum depth of nesting allowed in the parsed data
 *   structures. Disable depth checking with :max_nesting => false|nil|0, it
 *   defaults to 19.
 * * *allow_nan*: If set to true, allow NaN, Infinity and -Infinity in
 *   defiance of RFC 4627 to be parsed by the Parser. This option defaults to
 *   false.
 * * *symbolize_names*: If set to true, returns symbols for the names
 *   (keys) in a JSON object. Otherwise strings are returned, which is also
 *   the default.
 * * *create_additions*: If set to false, the Parser doesn't create
 *   additions even if a matchin class and create_id was found. This option
 *   defaults to true.
 * * *object_class*: Defaults to Hash
 * * *array_class*: Defaults to Array
 */
static VALUE cParser_initialize(int argc, VALUE *argv, VALUE self)
{
    VALUE source, opts;
    GET_PARSER_INIT;

    if (RTEST(json->Vsource)) {
        rb_raise(rb_eTypeError, "already initialized instance");
    }
    rb_scan_args(argc, argv, "11", &source, &opts);
    if (!NIL_P(opts)) {
        opts = rb_convert_type(opts, T_HASH, "Hash", "to_hash");
        if (NIL_P(opts)) {
            rb_raise(rb_eArgError, "opts needs to be like a hash");
        } else {
            VALUE tmp = ID2SYM(i_max_nesting);
            if (option_given_p(opts, tmp)) {
                VALUE max_nesting = rb_hash_aref(opts, tmp);
                if (RTEST(max_nesting)) {
                    Check_Type(max_nesting, T_FIXNUM);
                    json->max_nesting = FIX2INT(max_nesting);
                } else {
                    json->max_nesting = 0;
                }
            } else {
                json->max_nesting = 19;
            }
            tmp = ID2SYM(i_allow_nan);
            if (option_given_p(opts, tmp)) {
                json->allow_nan = RTEST(rb_hash_aref(opts, tmp)) ? 1 : 0;
            } else {
                json->allow_nan = 0;
            }
            tmp = ID2SYM(i_symbolize_names);
            if (option_given_p(opts, tmp)) {
                json->symbolize_names = RTEST(rb_hash_aref(opts, tmp)) ? 1 : 0;
            } else {
                json->symbolize_names = 0;
            }
            tmp = ID2SYM(i_quirks_mode);
            if (option_given_p(opts, tmp)) {
                VALUE quirks_mode = rb_hash_aref(opts, tmp);
                json->quirks_mode = RTEST(quirks_mode) ? 1 : 0;
            } else {
                json->quirks_mode = 0;
            }
            tmp = ID2SYM(i_create_additions);
            if (option_given_p(opts, tmp)) {
                json->create_additions = RTEST(rb_hash_aref(opts, tmp));
            } else {
                json->create_additions = 1;
            }
            tmp = ID2SYM(i_create_id);
            if (option_given_p(opts, tmp)) {
                PARSER_SET_REFERENCE(json, create_id, rb_hash_aref(opts, tmp));
            } else {
                PARSER_SET_REFERENCE(json, create_id, rb_funcall(mJSON, i_create_id, 0));
            }
            tmp = ID2SYM(i_object_class);
            if (option_given_p(opts, tmp)) {
                PARSER_SET_REFERENCE(json, object_class, rb_hash_aref(opts, tmp));
            } else {
                PARSER_SET_REFERENCE(json, object_class, Qnil);
            }
            tmp = ID2SYM(i_array_class);
            if (option_given_p(opts, tmp)) {
                PARSER_SET_REFERENCE(json, array_class, rb_hash_aref(opts, tmp));
            } else {
                PARSER_SET_REFERENCE(json, array_class, Qnil);
            }
            tmp = ID2SYM(i_match_string);
            if (option_given_p(opts, tmp)) {
                VALUE match_string = rb_hash_aref(opts, tmp);
                PARSER_SET_REFERENCE(json, match_string, RTEST(match_string) ? match_string : Qnil);
            } else {
                PARSER_SET_REFERENCE(json, match_string, Qnil);
            }
        }
    } else {
        json->max_nesting = 19;
        json->allow_nan = 0;
        json->create_additions = 1;
        PARSER_SET_REFERENCE(json, create_id, rb_funcall(mJSON, i_create_id, 0));
        json->object_class = Qnil;
        json->array_class = Qnil;
    }
    source = rb_convert_type(source, T_STRING, "String", "to_str");
    if (!json->quirks_mode) {
      source = convert_encoding(StringValue(source));
    }
    json->current_nesting = 0;
    json->len = RSTRING_LEN(source);
    json->source = RSTRING_PTR(source);;
    PARSER_SET_REFERENCE(json, Vsource, source);
    return self;
}


<<<<<<< HEAD
#line 1730 "parser.c"
=======
#line 1727 "parser.c"
>>>>>>> e7927d3f
static const int JSON_start = 1;
static const int JSON_first_final = 10;
static const int JSON_error = 0;

static const int JSON_en_main = 1;


<<<<<<< HEAD
#line 737 "parser.rl"
=======
#line 734 "parser.rl"
>>>>>>> e7927d3f


static VALUE cParser_parse_strict(VALUE self)
{
    char *p, *pe;
    int cs = EVIL;
    VALUE result = Qnil;
    GET_PARSER;


<<<<<<< HEAD
#line 1749 "parser.c"
=======
#line 1746 "parser.c"
>>>>>>> e7927d3f
	{
	cs = JSON_start;
	}

<<<<<<< HEAD
#line 747 "parser.rl"
    p = json->source;
    pe = p + json->len;

#line 1758 "parser.c"
=======
#line 744 "parser.rl"
    p = json->source;
    pe = p + json->len;

#line 1755 "parser.c"
>>>>>>> e7927d3f
	{
	if ( p == pe )
		goto _test_eof;
	switch ( cs )
	{
st1:
	if ( ++p == pe )
		goto _test_eof1;
case 1:
	switch( (*p) ) {
		case 13: goto st1;
		case 32: goto st1;
		case 47: goto st2;
		case 91: goto tr3;
		case 123: goto tr4;
	}
	if ( 9 <= (*p) && (*p) <= 10 )
		goto st1;
	goto st0;
st0:
cs = 0;
	goto _out;
st2:
	if ( ++p == pe )
		goto _test_eof2;
case 2:
	switch( (*p) ) {
		case 42: goto st3;
		case 47: goto st5;
	}
	goto st0;
st3:
	if ( ++p == pe )
		goto _test_eof3;
case 3:
	if ( (*p) == 42 )
		goto st4;
	goto st3;
st4:
	if ( ++p == pe )
		goto _test_eof4;
case 4:
	switch( (*p) ) {
		case 42: goto st4;
		case 47: goto st1;
	}
	goto st3;
st5:
	if ( ++p == pe )
		goto _test_eof5;
case 5:
	if ( (*p) == 10 )
		goto st1;
	goto st5;
tr3:
<<<<<<< HEAD
#line 726 "parser.rl"
=======
#line 723 "parser.rl"
>>>>>>> e7927d3f
	{
        char *np;
        json->current_nesting = 1;
        np = JSON_parse_array(json, p, pe, &result);
        if (np == NULL) { p--; {p++; cs = 10; goto _out;} } else {p = (( np))-1;}
    }
	goto st10;
tr4:
<<<<<<< HEAD
#line 719 "parser.rl"
=======
#line 716 "parser.rl"
>>>>>>> e7927d3f
	{
        char *np;
        json->current_nesting = 1;
        np = JSON_parse_object(json, p, pe, &result);
        if (np == NULL) { p--; {p++; cs = 10; goto _out;} } else {p = (( np))-1;}
    }
	goto st10;
st10:
	if ( ++p == pe )
		goto _test_eof10;
case 10:
<<<<<<< HEAD
#line 1835 "parser.c"
=======
#line 1832 "parser.c"
>>>>>>> e7927d3f
	switch( (*p) ) {
		case 13: goto st10;
		case 32: goto st10;
		case 47: goto st6;
	}
	if ( 9 <= (*p) && (*p) <= 10 )
		goto st10;
	goto st0;
st6:
	if ( ++p == pe )
		goto _test_eof6;
case 6:
	switch( (*p) ) {
		case 42: goto st7;
		case 47: goto st9;
	}
	goto st0;
st7:
	if ( ++p == pe )
		goto _test_eof7;
case 7:
	if ( (*p) == 42 )
		goto st8;
	goto st7;
st8:
	if ( ++p == pe )
		goto _test_eof8;
case 8:
	switch( (*p) ) {
		case 42: goto st8;
		case 47: goto st10;
	}
	goto st7;
st9:
	if ( ++p == pe )
		goto _test_eof9;
case 9:
	if ( (*p) == 10 )
		goto st10;
	goto st9;
	}
	_test_eof1: cs = 1; goto _test_eof;
	_test_eof2: cs = 2; goto _test_eof;
	_test_eof3: cs = 3; goto _test_eof;
	_test_eof4: cs = 4; goto _test_eof;
	_test_eof5: cs = 5; goto _test_eof;
	_test_eof10: cs = 10; goto _test_eof;
	_test_eof6: cs = 6; goto _test_eof;
	_test_eof7: cs = 7; goto _test_eof;
	_test_eof8: cs = 8; goto _test_eof;
	_test_eof9: cs = 9; goto _test_eof;

	_test_eof: {}
	_out: {}
	}

<<<<<<< HEAD
#line 750 "parser.rl"
=======
#line 747 "parser.rl"
>>>>>>> e7927d3f

    if (cs >= JSON_first_final && p == pe) {
        return result;
    } else {
        rb_raise(eParserError, "%u: unexpected token at '%s'", __LINE__, p);
        return Qnil;
    }
}



<<<<<<< HEAD
#line 1904 "parser.c"
=======
#line 1901 "parser.c"
>>>>>>> e7927d3f
static const int JSON_quirks_mode_start = 1;
static const int JSON_quirks_mode_first_final = 10;
static const int JSON_quirks_mode_error = 0;

static const int JSON_quirks_mode_en_main = 1;


<<<<<<< HEAD
#line 775 "parser.rl"
=======
#line 772 "parser.rl"
>>>>>>> e7927d3f


static VALUE cParser_parse_quirks_mode(VALUE self)
{
    char *p, *pe;
    int cs = EVIL;
    VALUE result = Qnil;
    GET_PARSER;


<<<<<<< HEAD
#line 1923 "parser.c"
=======
#line 1920 "parser.c"
>>>>>>> e7927d3f
	{
	cs = JSON_quirks_mode_start;
	}

<<<<<<< HEAD
#line 785 "parser.rl"
    p = json->source;
    pe = p + json->len;

#line 1932 "parser.c"
=======
#line 782 "parser.rl"
    p = json->source;
    pe = p + json->len;

#line 1929 "parser.c"
>>>>>>> e7927d3f
	{
	if ( p == pe )
		goto _test_eof;
	switch ( cs )
	{
st1:
	if ( ++p == pe )
		goto _test_eof1;
case 1:
	switch( (*p) ) {
		case 13: goto st1;
		case 32: goto st1;
		case 34: goto tr2;
		case 45: goto tr2;
		case 47: goto st6;
		case 73: goto tr2;
		case 78: goto tr2;
		case 91: goto tr2;
		case 102: goto tr2;
		case 110: goto tr2;
		case 116: goto tr2;
		case 123: goto tr2;
	}
	if ( (*p) > 10 ) {
		if ( 48 <= (*p) && (*p) <= 57 )
			goto tr2;
	} else if ( (*p) >= 9 )
		goto st1;
	goto st0;
st0:
cs = 0;
	goto _out;
tr2:
<<<<<<< HEAD
#line 767 "parser.rl"
=======
#line 764 "parser.rl"
>>>>>>> e7927d3f
	{
        char *np = JSON_parse_value(json, p, pe, &result);
        if (np == NULL) { p--; {p++; cs = 10; goto _out;} } else {p = (( np))-1;}
    }
	goto st10;
st10:
	if ( ++p == pe )
		goto _test_eof10;
case 10:
<<<<<<< HEAD
#line 1976 "parser.c"
=======
#line 1973 "parser.c"
>>>>>>> e7927d3f
	switch( (*p) ) {
		case 13: goto st10;
		case 32: goto st10;
		case 47: goto st2;
	}
	if ( 9 <= (*p) && (*p) <= 10 )
		goto st10;
	goto st0;
st2:
	if ( ++p == pe )
		goto _test_eof2;
case 2:
	switch( (*p) ) {
		case 42: goto st3;
		case 47: goto st5;
	}
	goto st0;
st3:
	if ( ++p == pe )
		goto _test_eof3;
case 3:
	if ( (*p) == 42 )
		goto st4;
	goto st3;
st4:
	if ( ++p == pe )
		goto _test_eof4;
case 4:
	switch( (*p) ) {
		case 42: goto st4;
		case 47: goto st10;
	}
	goto st3;
st5:
	if ( ++p == pe )
		goto _test_eof5;
case 5:
	if ( (*p) == 10 )
		goto st10;
	goto st5;
st6:
	if ( ++p == pe )
		goto _test_eof6;
case 6:
	switch( (*p) ) {
		case 42: goto st7;
		case 47: goto st9;
	}
	goto st0;
st7:
	if ( ++p == pe )
		goto _test_eof7;
case 7:
	if ( (*p) == 42 )
		goto st8;
	goto st7;
st8:
	if ( ++p == pe )
		goto _test_eof8;
case 8:
	switch( (*p) ) {
		case 42: goto st8;
		case 47: goto st1;
	}
	goto st7;
st9:
	if ( ++p == pe )
		goto _test_eof9;
case 9:
	if ( (*p) == 10 )
		goto st1;
	goto st9;
	}
	_test_eof1: cs = 1; goto _test_eof;
	_test_eof10: cs = 10; goto _test_eof;
	_test_eof2: cs = 2; goto _test_eof;
	_test_eof3: cs = 3; goto _test_eof;
	_test_eof4: cs = 4; goto _test_eof;
	_test_eof5: cs = 5; goto _test_eof;
	_test_eof6: cs = 6; goto _test_eof;
	_test_eof7: cs = 7; goto _test_eof;
	_test_eof8: cs = 8; goto _test_eof;
	_test_eof9: cs = 9; goto _test_eof;

	_test_eof: {}
	_out: {}
	}

<<<<<<< HEAD
#line 788 "parser.rl"
=======
#line 785 "parser.rl"
>>>>>>> e7927d3f

    if (cs >= JSON_quirks_mode_first_final && p == pe) {
        return result;
    } else {
        rb_raise(eParserError, "%u: unexpected token at '%s'", __LINE__, p);
        return Qnil;
    }
}

/*
 * call-seq: parse()
 *
 *  Parses the current JSON text _source_ and returns the complete data
 *  structure as a result.
 */
static VALUE cParser_parse(VALUE self)
{
  GET_PARSER;

  if (json->quirks_mode) {
    return cParser_parse_quirks_mode(self);
  } else {
    return cParser_parse_strict(self);
  }
}


static JSON_Parser *JSON_allocate()
{
    JSON_Parser *json = ALLOC(JSON_Parser);
    MEMZERO(json, JSON_Parser, 1);
<<<<<<< HEAD
    json->dwrapped_parser = Qfalse;
    json->Vsource = Qfalse;
    json->create_id = Qfalse;
    json->object_class = Qfalse;
    json->array_class = Qfalse;
    json->match_string = Qfalse;

=======
    json->fbuffer = fbuffer_alloc(0);
>>>>>>> e7927d3f
    return json;
}

static void JSON_mark(JSON_Parser *json)
{
    rb_gc_mark_maybe(json->Vsource);
    rb_gc_mark_maybe(json->create_id);
    rb_gc_mark_maybe(json->object_class);
    rb_gc_mark_maybe(json->array_class);
    rb_gc_mark_maybe(json->match_string);
}

static void JSON_free(JSON_Parser *json)
{
    fbuffer_free(json->fbuffer);
    ruby_xfree(json);
}

static VALUE cJSON_parser_s_allocate(VALUE klass)
{
    JSON_Parser *json = JSON_allocate();
    return json->dwrapped_parser = Data_Wrap_Struct(klass, JSON_mark, JSON_free, json);
}

/*
 * call-seq: source()
 *
 * Returns a copy of the current _source_ string, that was used to construct
 * this Parser.
 */
static VALUE cParser_source(VALUE self)
{
    GET_PARSER;
    return rb_str_dup(json->Vsource);
}

/*
 * call-seq: quirks_mode?()
 *
 * Returns a true, if this parser is in quirks_mode, false otherwise.
 */
static VALUE cParser_quirks_mode_p(VALUE self)
{
    GET_PARSER;
    return json->quirks_mode ? Qtrue : Qfalse;
}


void Init_parser()
{
    rb_require("json/common");
    mJSON = rb_define_module("JSON");
    mExt = rb_define_module_under(mJSON, "Ext");
    cParser = rb_define_class_under(mExt, "Parser", rb_cObject);
    eParserError = rb_path2class("JSON::ParserError");
    eNestingError = rb_path2class("JSON::NestingError");
    rb_define_alloc_func(cParser, cJSON_parser_s_allocate);
    rb_define_method(cParser, "initialize", cParser_initialize, -1);
    rb_define_method(cParser, "parse", cParser_parse, 0);
    rb_define_method(cParser, "source", cParser_source, 0);
    rb_define_method(cParser, "quirks_mode?", cParser_quirks_mode_p, 0);

    CNaN = rb_const_get(mJSON, rb_intern("NaN"));
    CInfinity = rb_const_get(mJSON, rb_intern("Infinity"));
    CMinusInfinity = rb_const_get(mJSON, rb_intern("MinusInfinity"));

    i_json_creatable_p = rb_intern("json_creatable?");
    i_json_create = rb_intern("json_create");
    i_create_id = rb_intern("create_id");
    i_create_additions = rb_intern("create_additions");
    i_chr = rb_intern("chr");
    i_max_nesting = rb_intern("max_nesting");
    i_allow_nan = rb_intern("allow_nan");
    i_symbolize_names = rb_intern("symbolize_names");
    i_quirks_mode = rb_intern("quirks_mode");
    i_object_class = rb_intern("object_class");
    i_array_class = rb_intern("array_class");
    i_match = rb_intern("match");
    i_match_string = rb_intern("match_string");
    i_key_p = rb_intern("key?");
    i_deep_const_get = rb_intern("deep_const_get");
    i_aset = rb_intern("[]=");
    i_leftshift = rb_intern("<<");
#ifdef HAVE_RUBY_ENCODING_H
    CEncoding_UTF_8 = rb_funcall(rb_path2class("Encoding"), rb_intern("find"), 1, rb_str_new2("utf-8"));
    CEncoding_UTF_16BE = rb_funcall(rb_path2class("Encoding"), rb_intern("find"), 1, rb_str_new2("utf-16be"));
    CEncoding_UTF_16LE = rb_funcall(rb_path2class("Encoding"), rb_intern("find"), 1, rb_str_new2("utf-16le"));
    CEncoding_UTF_32BE = rb_funcall(rb_path2class("Encoding"), rb_intern("find"), 1, rb_str_new2("utf-32be"));
    CEncoding_UTF_32LE = rb_funcall(rb_path2class("Encoding"), rb_intern("find"), 1, rb_str_new2("utf-32le"));
    CEncoding_ASCII_8BIT = rb_funcall(rb_path2class("Encoding"), rb_intern("find"), 1, rb_str_new2("ascii-8bit"));
    i_encoding = rb_intern("encoding");
    i_encode = rb_intern("encode");
#else
    i_iconv = rb_intern("iconv");
#endif
}

/*
 * Local variables:
 * mode: c
 * c-file-style: ruby
 * indent-tabs-mode: nil
 * End:
 */<|MERGE_RESOLUTION|>--- conflicted
+++ resolved
@@ -1733,11 +1733,7 @@
 }
 
 
-<<<<<<< HEAD
-#line 1730 "parser.c"
-=======
-#line 1727 "parser.c"
->>>>>>> e7927d3f
+#line 1737 "parser.c"
 static const int JSON_start = 1;
 static const int JSON_first_final = 10;
 static const int JSON_error = 0;
@@ -1745,11 +1741,7 @@
 static const int JSON_en_main = 1;
 
 
-<<<<<<< HEAD
-#line 737 "parser.rl"
-=======
-#line 734 "parser.rl"
->>>>>>> e7927d3f
+#line 744 "parser.rl"
 
 
 static VALUE cParser_parse_strict(VALUE self)
@@ -1760,28 +1752,16 @@
     GET_PARSER;
 
 
-<<<<<<< HEAD
-#line 1749 "parser.c"
-=======
-#line 1746 "parser.c"
->>>>>>> e7927d3f
+#line 1756 "parser.c"
 	{
 	cs = JSON_start;
 	}
 
-<<<<<<< HEAD
-#line 747 "parser.rl"
+#line 754 "parser.rl"
     p = json->source;
     pe = p + json->len;
 
-#line 1758 "parser.c"
-=======
-#line 744 "parser.rl"
-    p = json->source;
-    pe = p + json->len;
-
-#line 1755 "parser.c"
->>>>>>> e7927d3f
+#line 1765 "parser.c"
 	{
 	if ( p == pe )
 		goto _test_eof;
@@ -1837,11 +1817,7 @@
 		goto st1;
 	goto st5;
 tr3:
-<<<<<<< HEAD
-#line 726 "parser.rl"
-=======
-#line 723 "parser.rl"
->>>>>>> e7927d3f
+#line 733 "parser.rl"
 	{
         char *np;
         json->current_nesting = 1;
@@ -1850,11 +1826,7 @@
     }
 	goto st10;
 tr4:
-<<<<<<< HEAD
-#line 719 "parser.rl"
-=======
-#line 716 "parser.rl"
->>>>>>> e7927d3f
+#line 726 "parser.rl"
 	{
         char *np;
         json->current_nesting = 1;
@@ -1866,11 +1838,7 @@
 	if ( ++p == pe )
 		goto _test_eof10;
 case 10:
-<<<<<<< HEAD
-#line 1835 "parser.c"
-=======
-#line 1832 "parser.c"
->>>>>>> e7927d3f
+#line 1842 "parser.c"
 	switch( (*p) ) {
 		case 13: goto st10;
 		case 32: goto st10;
@@ -1927,11 +1895,7 @@
 	_out: {}
 	}
 
-<<<<<<< HEAD
-#line 750 "parser.rl"
-=======
-#line 747 "parser.rl"
->>>>>>> e7927d3f
+#line 757 "parser.rl"
 
     if (cs >= JSON_first_final && p == pe) {
         return result;
@@ -1943,11 +1907,7 @@
 
 
 
-<<<<<<< HEAD
-#line 1904 "parser.c"
-=======
-#line 1901 "parser.c"
->>>>>>> e7927d3f
+#line 1911 "parser.c"
 static const int JSON_quirks_mode_start = 1;
 static const int JSON_quirks_mode_first_final = 10;
 static const int JSON_quirks_mode_error = 0;
@@ -1955,11 +1915,7 @@
 static const int JSON_quirks_mode_en_main = 1;
 
 
-<<<<<<< HEAD
-#line 775 "parser.rl"
-=======
-#line 772 "parser.rl"
->>>>>>> e7927d3f
+#line 782 "parser.rl"
 
 
 static VALUE cParser_parse_quirks_mode(VALUE self)
@@ -1970,28 +1926,16 @@
     GET_PARSER;
 
 
-<<<<<<< HEAD
-#line 1923 "parser.c"
-=======
-#line 1920 "parser.c"
->>>>>>> e7927d3f
+#line 1930 "parser.c"
 	{
 	cs = JSON_quirks_mode_start;
 	}
 
-<<<<<<< HEAD
-#line 785 "parser.rl"
+#line 792 "parser.rl"
     p = json->source;
     pe = p + json->len;
 
-#line 1932 "parser.c"
-=======
-#line 782 "parser.rl"
-    p = json->source;
-    pe = p + json->len;
-
-#line 1929 "parser.c"
->>>>>>> e7927d3f
+#line 1939 "parser.c"
 	{
 	if ( p == pe )
 		goto _test_eof;
@@ -2025,11 +1969,7 @@
 cs = 0;
 	goto _out;
 tr2:
-<<<<<<< HEAD
-#line 767 "parser.rl"
-=======
-#line 764 "parser.rl"
->>>>>>> e7927d3f
+#line 774 "parser.rl"
 	{
         char *np = JSON_parse_value(json, p, pe, &result);
         if (np == NULL) { p--; {p++; cs = 10; goto _out;} } else {p = (( np))-1;}
@@ -2039,11 +1979,7 @@
 	if ( ++p == pe )
 		goto _test_eof10;
 case 10:
-<<<<<<< HEAD
-#line 1976 "parser.c"
-=======
-#line 1973 "parser.c"
->>>>>>> e7927d3f
+#line 1983 "parser.c"
 	switch( (*p) ) {
 		case 13: goto st10;
 		case 32: goto st10;
@@ -2132,11 +2068,7 @@
 	_out: {}
 	}
 
-<<<<<<< HEAD
-#line 788 "parser.rl"
-=======
-#line 785 "parser.rl"
->>>>>>> e7927d3f
+#line 795 "parser.rl"
 
     if (cs >= JSON_quirks_mode_first_final && p == pe) {
         return result;
@@ -2168,17 +2100,13 @@
 {
     JSON_Parser *json = ALLOC(JSON_Parser);
     MEMZERO(json, JSON_Parser, 1);
-<<<<<<< HEAD
     json->dwrapped_parser = Qfalse;
     json->Vsource = Qfalse;
     json->create_id = Qfalse;
     json->object_class = Qfalse;
     json->array_class = Qfalse;
     json->match_string = Qfalse;
-
-=======
     json->fbuffer = fbuffer_alloc(0);
->>>>>>> e7927d3f
     return json;
 }
 
