--- conflicted
+++ resolved
@@ -228,11 +228,7 @@
 #line 116 "parser.rl"
 	{
         VALUE v = Qnil;
-<<<<<<< HEAD
-        const char *np = JSON_parse_value(json, p, pe, &v); 
-=======
-        char *np = JSON_parse_value(json, p, pe, &v);
->>>>>>> f7f78896
+        const char *np = JSON_parse_value(json, p, pe, &v);
         if (np == NULL) {
             p--; {p++; cs = 9; goto _out;}
         } else {
@@ -537,15 +533,9 @@
     }
 	goto st21;
 tr5:
-<<<<<<< HEAD
-#line 229 "parser.rl"
-	{ 
+#line 233 "parser.rl"
+	{
         const char *np;
-=======
-#line 233 "parser.rl"
-	{
-        char *np;
->>>>>>> f7f78896
         json->current_nesting++;
         np = JSON_parse_array(json, p, pe, result);
         json->current_nesting--;
@@ -553,15 +543,9 @@
     }
 	goto st21;
 tr9:
-<<<<<<< HEAD
-#line 237 "parser.rl"
-	{ 
+#line 241 "parser.rl"
+	{
         const char *np;
-=======
-#line 241 "parser.rl"
-	{
-        char *np;
->>>>>>> f7f78896
         json->current_nesting++;
         np =  JSON_parse_object(json, p, pe, result);
         json->current_nesting--;
@@ -1113,11 +1097,7 @@
 #line 343 "parser.rl"
 	{
         VALUE v = Qnil;
-<<<<<<< HEAD
-        const char *np = JSON_parse_value(json, p, pe, &v); 
-=======
-        char *np = JSON_parse_value(json, p, pe, &v);
->>>>>>> f7f78896
+        const char *np = JSON_parse_value(json, p, pe, &v);
         if (np == NULL) {
             p--; {p++; cs = 3; goto _out;}
         } else {
@@ -1405,28 +1385,16 @@
 {
     int cs = EVIL;
     *result = rb_str_buf_new(0);
-<<<<<<< HEAD
-    
-#line 1382 "parser.c"
-=======
-
-#line 1392 "parser.c"
->>>>>>> f7f78896
+
+#line 1390 "parser.c"
 	{
 	cs = JSON_string_start;
 	}
 
-<<<<<<< HEAD
-#line 490 "parser.rl"
+#line 498 "parser.rl"
     json->memo = p;
-    
-#line 1390 "parser.c"
-=======
-#line 500 "parser.rl"
-    json->memo = p;
-
-#line 1400 "parser.c"
->>>>>>> f7f78896
+
+#line 1398 "parser.c"
 	{
 	if ( p == pe )
 		goto _test_eof;
@@ -1469,11 +1437,7 @@
 	if ( ++p == pe )
 		goto _test_eof8;
 case 8:
-<<<<<<< HEAD
-#line 1433 "parser.c"
-=======
-#line 1443 "parser.c"
->>>>>>> f7f78896
+#line 1441 "parser.c"
 	goto st0;
 st3:
 	if ( ++p == pe )
@@ -1549,11 +1513,7 @@
 	_out: {}
 	}
 
-<<<<<<< HEAD
-#line 492 "parser.rl"
-=======
-#line 502 "parser.rl"
->>>>>>> f7f78896
+#line 500 "parser.rl"
 
     if (json->create_additions) {
       VALUE match_string = json->match_string;
@@ -1581,11 +1541,7 @@
 
 
 
-<<<<<<< HEAD
-#line 1537 "parser.c"
-=======
-#line 1544 "parser.c"
->>>>>>> f7f78896
+#line 1545 "parser.c"
 static const int JSON_start = 1;
 static const int JSON_first_final = 10;
 static const int JSON_error = 0;
@@ -1593,11 +1549,7 @@
 static const int JSON_en_main = 1;
 
 
-<<<<<<< HEAD
-#line 543 "parser.rl"
-=======
-#line 550 "parser.rl"
->>>>>>> f7f78896
+#line 551 "parser.rl"
 
 
 /*
@@ -1655,7 +1607,7 @@
 
 static inline void parser_iv_set(JSON_Parser *json, const char* iv_name, VALUE v)
 {
-  // store reference to v in a Ruby instVar to keep v alive 
+  // store reference to v in a Ruby instVar to keep v alive
   //  without using a gc_mark function in Data_Wrap_Struct calls
   rb_iv_set(json->dwrapped_parser, iv_name, v);
 }
@@ -1693,16 +1645,13 @@
     const char *ptr;
     long len;
     VALUE source, opts;
-<<<<<<< HEAD
-    GET_PARSER;
-init_count += 1;
-=======
+
     GET_PARSER_INIT;
+    init_count += 1;
 
     if (json->Vsource) {
         rb_raise(rb_eTypeError, "already initialized instance");
     }
->>>>>>> f7f78896
     rb_scan_args(argc, argv, "11", &source, &opts);
     source = convert_encoding(StringValue(source));
     ptr = RSTRING_PTR(source);
@@ -1794,30 +1743,17 @@
     VALUE result = Qnil;
     GET_PARSER;
 
-<<<<<<< HEAD
-    
-#line 1742 "parser.c"
-=======
-
-#line 1738 "parser.c"
->>>>>>> f7f78896
+
+#line 1748 "parser.c"
 	{
 	cs = JSON_start;
 	}
 
-<<<<<<< HEAD
-#line 739 "parser.rl"
+#line 745 "parser.rl"
     p = json->source;
     pe = p + json->len;
-    
-#line 1751 "parser.c"
-=======
-#line 735 "parser.rl"
-    p = json->source;
-    pe = p + json->len;
-
-#line 1747 "parser.c"
->>>>>>> f7f78896
+
+#line 1757 "parser.c"
 	{
 	if ( p == pe )
 		goto _test_eof;
@@ -1873,11 +1809,7 @@
 		goto st1;
 	goto st5;
 tr3:
-<<<<<<< HEAD
-#line 532 "parser.rl"
-=======
-#line 539 "parser.rl"
->>>>>>> f7f78896
+#line 540 "parser.rl"
 	{
         const char *np;
         json->current_nesting = 1;
@@ -1886,11 +1818,7 @@
     }
 	goto st10;
 tr4:
-<<<<<<< HEAD
-#line 525 "parser.rl"
-=======
-#line 532 "parser.rl"
->>>>>>> f7f78896
+#line 533 "parser.rl"
 	{
         const char *np;
         json->current_nesting = 1;
@@ -1902,11 +1830,7 @@
 	if ( ++p == pe )
 		goto _test_eof10;
 case 10:
-<<<<<<< HEAD
-#line 1828 "parser.c"
-=======
-#line 1824 "parser.c"
->>>>>>> f7f78896
+#line 1834 "parser.c"
 	switch( (*p) ) {
 		case 13: goto st10;
 		case 32: goto st10;
@@ -1963,11 +1887,7 @@
 	_out: {}
 	}
 
-<<<<<<< HEAD
-#line 742 "parser.rl"
-=======
-#line 738 "parser.rl"
->>>>>>> f7f78896
+#line 748 "parser.rl"
 
     if (cs >= JSON_first_final && p == pe) {
         return result;
