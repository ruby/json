
#line 1 "parser.rl"
#include "../fbuffer/fbuffer.h"
#include "parser.h"

#if defined HAVE_RUBY_ENCODING_H
# define EXC_ENCODING rb_utf8_encoding(),
# ifndef HAVE_RB_ENC_RAISE
static void
enc_raise(rb_encoding *enc, VALUE exc, const char *fmt, ...)
{
    va_list args;
    VALUE mesg;

    va_start(args, fmt);
    mesg = rb_enc_vsprintf(enc, fmt, args);
    va_end(args);

    rb_exc_raise(rb_exc_new3(exc, mesg));
}
#   define rb_enc_raise enc_raise
# endif
#else
# define EXC_ENCODING /* nothing */
# define rb_enc_raise rb_raise
#endif

/* unicode */

static const char digit_values[256] = {
    -1, -1, -1, -1, -1, -1, -1, -1, -1, -1, -1, -1, -1, -1, -1, -1, -1, -1, -1,
    -1, -1, -1, -1, -1, -1, -1, -1, -1, -1, -1, -1, -1, -1, -1, -1, -1, -1, -1,
    -1, -1, -1, -1, -1, -1, -1, -1, -1, -1, 0, 1, 2, 3, 4, 5, 6, 7, 8, 9, -1,
    -1, -1, -1, -1, -1, -1, 10, 11, 12, 13, 14, 15, -1, -1, -1, -1, -1, -1, -1,
    -1, -1, -1, -1, -1, -1, -1, -1, -1, -1, -1, -1, -1, -1, -1, -1, -1, -1, -1,
    10, 11, 12, 13, 14, 15, -1, -1, -1, -1, -1, -1, -1, -1, -1, -1, -1, -1, -1,
    -1, -1, -1, -1, -1, -1, -1, -1, -1, -1, -1, -1, -1, -1, -1, -1, -1, -1, -1,
    -1, -1, -1, -1, -1, -1, -1, -1, -1, -1, -1, -1, -1, -1, -1, -1, -1, -1, -1,
    -1, -1, -1, -1, -1, -1, -1, -1, -1, -1, -1, -1, -1, -1, -1, -1, -1, -1, -1,
    -1, -1, -1, -1, -1, -1, -1, -1, -1, -1, -1, -1, -1, -1, -1, -1, -1, -1, -1,
    -1, -1, -1, -1, -1, -1, -1, -1, -1, -1, -1, -1, -1, -1, -1, -1, -1, -1, -1,
    -1, -1, -1, -1, -1, -1, -1, -1, -1, -1, -1, -1, -1, -1, -1, -1, -1, -1, -1,
    -1, -1, -1, -1, -1, -1, -1, -1, -1, -1, -1, -1, -1, -1, -1, -1, -1, -1, -1,
    -1, -1, -1, -1, -1, -1, -1
};

static UTF32 unescape_unicode(const unsigned char *p)
{
    char b;
    UTF32 result = 0;
    b = digit_values[p[0]];
    if (b < 0) return UNI_REPLACEMENT_CHAR;
    result = (result << 4) | (unsigned char)b;
    b = digit_values[p[1]];
    if (b < 0) return UNI_REPLACEMENT_CHAR;
    result = (result << 4) | (unsigned char)b;
    b = digit_values[p[2]];
    if (b < 0) return UNI_REPLACEMENT_CHAR;
    result = (result << 4) | (unsigned char)b;
    b = digit_values[p[3]];
    if (b < 0) return UNI_REPLACEMENT_CHAR;
    result = (result << 4) | (unsigned char)b;
    return result;
}

static int convert_UTF32_to_UTF8(char *buf, UTF32 ch)
{
    int len = 1;
    if (ch <= 0x7F) {
        buf[0] = (char) ch;
    } else if (ch <= 0x07FF) {
        buf[0] = (char) ((ch >> 6) | 0xC0);
        buf[1] = (char) ((ch & 0x3F) | 0x80);
        len++;
    } else if (ch <= 0xFFFF) {
        buf[0] = (char) ((ch >> 12) | 0xE0);
        buf[1] = (char) (((ch >> 6) & 0x3F) | 0x80);
        buf[2] = (char) ((ch & 0x3F) | 0x80);
        len += 2;
    } else if (ch <= 0x1fffff) {
        buf[0] =(char) ((ch >> 18) | 0xF0);
        buf[1] =(char) (((ch >> 12) & 0x3F) | 0x80);
        buf[2] =(char) (((ch >> 6) & 0x3F) | 0x80);
        buf[3] =(char) ((ch & 0x3F) | 0x80);
        len += 3;
    } else {
        buf[0] = '?';
    }
    return len;
}

static VALUE mJSON, mExt, cParser, eParserError, eNestingError;
static VALUE CNaN, CInfinity, CMinusInfinity;
static VALUE cBigDecimal = Qundef;

static ID i_json_creatable_p, i_json_create, i_create_id, i_create_additions,
          i_chr, i_max_nesting, i_allow_nan, i_symbolize_names,
          i_object_class, i_array_class, i_decimal_class, i_key_p,
          i_deep_const_get, i_match, i_match_string, i_aset, i_aref,
          i_leftshift, i_new, i_BigDecimal;


#line 126 "parser.rl"



#line 108 "parser.c"
enum {JSON_object_start = 1};
enum {JSON_object_first_final = 27};
enum {JSON_object_error = 0};

enum {JSON_object_en_main = 1};


#line 167 "parser.rl"


static char *JSON_parse_object(JSON_Parser *json, char *p, char *pe, VALUE *result, int current_nesting)
{
    int cs = EVIL;
    VALUE last_name = Qnil;
    VALUE object_class = json->object_class;

    if (json->max_nesting && current_nesting > json->max_nesting) {
        rb_raise(eNestingError, "nesting of %d is too deep", current_nesting);
    }

    *result = NIL_P(object_class) ? rb_hash_new() : rb_class_new_instance(0, 0, object_class);


#line 132 "parser.c"
	{
	cs = JSON_object_start;
	}

#line 182 "parser.rl"

#line 139 "parser.c"
	{
	if ( p == pe )
		goto _test_eof;
	switch ( cs )
	{
case 1:
	if ( (*p) == 123 )
		goto st2;
	goto st0;
st0:
cs = 0;
	goto _out;
st2:
	if ( ++p == pe )
		goto _test_eof2;
case 2:
	switch( (*p) ) {
		case 13: goto st2;
		case 32: goto st2;
		case 34: goto tr2;
		case 47: goto st23;
		case 125: goto tr4;
	}
	if ( 9 <= (*p) && (*p) <= 10 )
		goto st2;
	goto st0;
tr2:
#line 149 "parser.rl"
	{
        char *np;
        json->parsing_name = 1;
        np = JSON_parse_string(json, p, pe, &last_name);
        json->parsing_name = 0;
        if (np == NULL) { p--; {p++; cs = 3; goto _out;} } else {p = (( np))-1;}
    }
	goto st3;
st3:
	if ( ++p == pe )
		goto _test_eof3;
case 3:
#line 180 "parser.c"
	switch( (*p) ) {
		case 13: goto st3;
		case 32: goto st3;
		case 47: goto st4;
		case 58: goto st8;
	}
	if ( 9 <= (*p) && (*p) <= 10 )
		goto st3;
	goto st0;
st4:
	if ( ++p == pe )
		goto _test_eof4;
case 4:
	switch( (*p) ) {
		case 42: goto st5;
		case 47: goto st7;
	}
	goto st0;
st5:
	if ( ++p == pe )
		goto _test_eof5;
case 5:
	if ( (*p) == 42 )
		goto st6;
	goto st5;
st6:
	if ( ++p == pe )
		goto _test_eof6;
case 6:
	switch( (*p) ) {
		case 42: goto st6;
		case 47: goto st3;
	}
	goto st5;
st7:
	if ( ++p == pe )
		goto _test_eof7;
case 7:
	if ( (*p) == 10 )
		goto st3;
	goto st7;
st8:
	if ( ++p == pe )
		goto _test_eof8;
case 8:
	switch( (*p) ) {
		case 13: goto st8;
		case 32: goto st8;
		case 34: goto tr11;
		case 45: goto tr11;
		case 47: goto st19;
		case 73: goto tr11;
		case 78: goto tr11;
		case 91: goto tr11;
		case 102: goto tr11;
		case 110: goto tr11;
		case 116: goto tr11;
		case 123: goto tr11;
	}
	if ( (*p) > 10 ) {
		if ( 48 <= (*p) && (*p) <= 57 )
			goto tr11;
	} else if ( (*p) >= 9 )
		goto st8;
	goto st0;
tr11:
#line 134 "parser.rl"
	{
        VALUE v = Qnil;
        char *np = JSON_parse_value(json, p, pe, &v, current_nesting);
        if (np == NULL) {
            p--; {p++; cs = 9; goto _out;}
        } else {
            if (NIL_P(json->object_class)) {
                rb_hash_aset(*result, last_name, v);
            } else {
                rb_funcall(*result, i_aset, 2, last_name, v);
            }
            {p = (( np))-1;}
        }
    }
	goto st9;
st9:
	if ( ++p == pe )
		goto _test_eof9;
case 9:
#line 267 "parser.c"
	switch( (*p) ) {
		case 13: goto st9;
		case 32: goto st9;
		case 44: goto st10;
		case 47: goto st15;
		case 125: goto tr4;
	}
	if ( 9 <= (*p) && (*p) <= 10 )
		goto st9;
	goto st0;
st10:
	if ( ++p == pe )
		goto _test_eof10;
case 10:
	switch( (*p) ) {
		case 13: goto st10;
		case 32: goto st10;
		case 34: goto tr2;
		case 47: goto st11;
	}
	if ( 9 <= (*p) && (*p) <= 10 )
		goto st10;
	goto st0;
st11:
	if ( ++p == pe )
		goto _test_eof11;
case 11:
	switch( (*p) ) {
		case 42: goto st12;
		case 47: goto st14;
	}
	goto st0;
st12:
	if ( ++p == pe )
		goto _test_eof12;
case 12:
	if ( (*p) == 42 )
		goto st13;
	goto st12;
st13:
	if ( ++p == pe )
		goto _test_eof13;
case 13:
	switch( (*p) ) {
		case 42: goto st13;
		case 47: goto st10;
	}
	goto st12;
st14:
	if ( ++p == pe )
		goto _test_eof14;
case 14:
	if ( (*p) == 10 )
		goto st10;
	goto st14;
st15:
	if ( ++p == pe )
		goto _test_eof15;
case 15:
	switch( (*p) ) {
		case 42: goto st16;
		case 47: goto st18;
	}
	goto st0;
st16:
	if ( ++p == pe )
		goto _test_eof16;
case 16:
	if ( (*p) == 42 )
		goto st17;
	goto st16;
st17:
	if ( ++p == pe )
		goto _test_eof17;
case 17:
	switch( (*p) ) {
		case 42: goto st17;
		case 47: goto st9;
	}
	goto st16;
st18:
	if ( ++p == pe )
		goto _test_eof18;
case 18:
	if ( (*p) == 10 )
		goto st9;
	goto st18;
tr4:
#line 157 "parser.rl"
	{ p--; {p++; cs = 27; goto _out;} }
	goto st27;
st27:
	if ( ++p == pe )
		goto _test_eof27;
case 27:
#line 363 "parser.c"
	goto st0;
st19:
	if ( ++p == pe )
		goto _test_eof19;
case 19:
	switch( (*p) ) {
		case 42: goto st20;
		case 47: goto st22;
	}
	goto st0;
st20:
	if ( ++p == pe )
		goto _test_eof20;
case 20:
	if ( (*p) == 42 )
		goto st21;
	goto st20;
st21:
	if ( ++p == pe )
		goto _test_eof21;
case 21:
	switch( (*p) ) {
		case 42: goto st21;
		case 47: goto st8;
	}
	goto st20;
st22:
	if ( ++p == pe )
		goto _test_eof22;
case 22:
	if ( (*p) == 10 )
		goto st8;
	goto st22;
st23:
	if ( ++p == pe )
		goto _test_eof23;
case 23:
	switch( (*p) ) {
		case 42: goto st24;
		case 47: goto st26;
	}
	goto st0;
st24:
	if ( ++p == pe )
		goto _test_eof24;
case 24:
	if ( (*p) == 42 )
		goto st25;
	goto st24;
st25:
	if ( ++p == pe )
		goto _test_eof25;
case 25:
	switch( (*p) ) {
		case 42: goto st25;
		case 47: goto st2;
	}
	goto st24;
st26:
	if ( ++p == pe )
		goto _test_eof26;
case 26:
	if ( (*p) == 10 )
		goto st2;
	goto st26;
	}
	_test_eof2: cs = 2; goto _test_eof;
	_test_eof3: cs = 3; goto _test_eof;
	_test_eof4: cs = 4; goto _test_eof;
	_test_eof5: cs = 5; goto _test_eof;
	_test_eof6: cs = 6; goto _test_eof;
	_test_eof7: cs = 7; goto _test_eof;
	_test_eof8: cs = 8; goto _test_eof;
	_test_eof9: cs = 9; goto _test_eof;
	_test_eof10: cs = 10; goto _test_eof;
	_test_eof11: cs = 11; goto _test_eof;
	_test_eof12: cs = 12; goto _test_eof;
	_test_eof13: cs = 13; goto _test_eof;
	_test_eof14: cs = 14; goto _test_eof;
	_test_eof15: cs = 15; goto _test_eof;
	_test_eof16: cs = 16; goto _test_eof;
	_test_eof17: cs = 17; goto _test_eof;
	_test_eof18: cs = 18; goto _test_eof;
	_test_eof27: cs = 27; goto _test_eof;
	_test_eof19: cs = 19; goto _test_eof;
	_test_eof20: cs = 20; goto _test_eof;
	_test_eof21: cs = 21; goto _test_eof;
	_test_eof22: cs = 22; goto _test_eof;
	_test_eof23: cs = 23; goto _test_eof;
	_test_eof24: cs = 24; goto _test_eof;
	_test_eof25: cs = 25; goto _test_eof;
	_test_eof26: cs = 26; goto _test_eof;

	_test_eof: {}
	_out: {}
	}

#line 183 "parser.rl"

    if (cs >= JSON_object_first_final) {
        if (json->create_additions) {
            VALUE klassname;
            if (NIL_P(json->object_class)) {
              klassname = rb_hash_aref(*result, json->create_id);
            } else {
              klassname = rb_funcall(*result, i_aref, 1, json->create_id);
            }
            if (!NIL_P(klassname)) {
                VALUE klass = rb_funcall(mJSON, i_deep_const_get, 1, klassname);
                if (RTEST(rb_funcall(klass, i_json_creatable_p, 0))) {
                    *result = rb_funcall(klass, i_json_create, 1, *result);
                }
            }
        }
        return p + 1;
    } else {
        return NULL;
    }
}



#line 486 "parser.c"
enum {JSON_value_start = 1};
enum {JSON_value_first_final = 29};
enum {JSON_value_error = 0};

enum {JSON_value_en_main = 1};


#line 283 "parser.rl"


static char *JSON_parse_value(JSON_Parser *json, char *p, char *pe, VALUE *result, int current_nesting)
{
    int cs = EVIL;


#line 502 "parser.c"
	{
	cs = JSON_value_start;
	}

#line 290 "parser.rl"

#line 509 "parser.c"
	{
	if ( p == pe )
		goto _test_eof;
	switch ( cs )
	{
st1:
	if ( ++p == pe )
		goto _test_eof1;
case 1:
	switch( (*p) ) {
		case 13: goto st1;
		case 32: goto st1;
		case 34: goto tr2;
		case 45: goto tr3;
		case 47: goto st6;
		case 73: goto st10;
		case 78: goto st17;
		case 91: goto tr7;
		case 102: goto st19;
		case 110: goto st23;
		case 116: goto st26;
		case 123: goto tr11;
	}
	if ( (*p) > 10 ) {
		if ( 48 <= (*p) && (*p) <= 57 )
			goto tr3;
	} else if ( (*p) >= 9 )
		goto st1;
	goto st0;
st0:
cs = 0;
	goto _out;
tr2:
#line 235 "parser.rl"
	{
        char *np = JSON_parse_string(json, p, pe, result);
        if (np == NULL) { p--; {p++; cs = 29; goto _out;} } else {p = (( np))-1;}
    }
	goto st29;
tr3:
#line 240 "parser.rl"
	{
        char *np;
        if(pe > p + 8 && !strncmp(MinusInfinity, p, 9)) {
            if (json->allow_nan) {
                *result = CMinusInfinity;
                {p = (( p + 10))-1;}
                p--; {p++; cs = 29; goto _out;}
            } else {
                rb_enc_raise(EXC_ENCODING eParserError, "%u: unexpected token at '%s'", __LINE__, p);
            }
        }
        np = JSON_parse_float(json, p, pe, result);
        if (np != NULL) {p = (( np))-1;}
        np = JSON_parse_integer(json, p, pe, result);
        if (np != NULL) {p = (( np))-1;}
        p--; {p++; cs = 29; goto _out;}
    }
	goto st29;
tr7:
#line 258 "parser.rl"
	{
        char *np;
        np = JSON_parse_array(json, p, pe, result, current_nesting + 1);
        if (np == NULL) { p--; {p++; cs = 29; goto _out;} } else {p = (( np))-1;}
    }
	goto st29;
tr11:
#line 264 "parser.rl"
	{
        char *np;
        np =  JSON_parse_object(json, p, pe, result, current_nesting + 1);
        if (np == NULL) { p--; {p++; cs = 29; goto _out;} } else {p = (( np))-1;}
    }
	goto st29;
tr25:
#line 228 "parser.rl"
	{
        if (json->allow_nan) {
            *result = CInfinity;
        } else {
            rb_enc_raise(EXC_ENCODING eParserError, "%u: unexpected token at '%s'", __LINE__, p - 8);
        }
    }
	goto st29;
tr27:
#line 221 "parser.rl"
	{
        if (json->allow_nan) {
            *result = CNaN;
        } else {
            rb_enc_raise(EXC_ENCODING eParserError, "%u: unexpected token at '%s'", __LINE__, p - 2);
        }
    }
	goto st29;
tr31:
#line 215 "parser.rl"
	{
        *result = Qfalse;
    }
	goto st29;
tr34:
#line 212 "parser.rl"
	{
        *result = Qnil;
    }
	goto st29;
tr37:
#line 218 "parser.rl"
	{
        *result = Qtrue;
    }
	goto st29;
st29:
	if ( ++p == pe )
		goto _test_eof29;
case 29:
#line 270 "parser.rl"
	{ p--; {p++; cs = 29; goto _out;} }
#line 629 "parser.c"
	switch( (*p) ) {
		case 13: goto st29;
		case 32: goto st29;
		case 47: goto st2;
	}
	if ( 9 <= (*p) && (*p) <= 10 )
		goto st29;
	goto st0;
st2:
	if ( ++p == pe )
		goto _test_eof2;
case 2:
	switch( (*p) ) {
		case 42: goto st3;
		case 47: goto st5;
	}
	goto st0;
st3:
	if ( ++p == pe )
		goto _test_eof3;
case 3:
	if ( (*p) == 42 )
		goto st4;
	goto st3;
st4:
	if ( ++p == pe )
		goto _test_eof4;
case 4:
	switch( (*p) ) {
		case 42: goto st4;
		case 47: goto st29;
	}
	goto st3;
st5:
	if ( ++p == pe )
		goto _test_eof5;
case 5:
	if ( (*p) == 10 )
		goto st29;
	goto st5;
st6:
	if ( ++p == pe )
		goto _test_eof6;
case 6:
	switch( (*p) ) {
		case 42: goto st7;
		case 47: goto st9;
	}
	goto st0;
st7:
	if ( ++p == pe )
		goto _test_eof7;
case 7:
	if ( (*p) == 42 )
		goto st8;
	goto st7;
st8:
	if ( ++p == pe )
		goto _test_eof8;
case 8:
	switch( (*p) ) {
		case 42: goto st8;
		case 47: goto st1;
	}
	goto st7;
st9:
	if ( ++p == pe )
		goto _test_eof9;
case 9:
	if ( (*p) == 10 )
		goto st1;
	goto st9;
st10:
	if ( ++p == pe )
		goto _test_eof10;
case 10:
	if ( (*p) == 110 )
		goto st11;
	goto st0;
st11:
	if ( ++p == pe )
		goto _test_eof11;
case 11:
	if ( (*p) == 102 )
		goto st12;
	goto st0;
st12:
	if ( ++p == pe )
		goto _test_eof12;
case 12:
	if ( (*p) == 105 )
		goto st13;
	goto st0;
st13:
	if ( ++p == pe )
		goto _test_eof13;
case 13:
	if ( (*p) == 110 )
		goto st14;
	goto st0;
st14:
	if ( ++p == pe )
		goto _test_eof14;
case 14:
	if ( (*p) == 105 )
		goto st15;
	goto st0;
st15:
	if ( ++p == pe )
		goto _test_eof15;
case 15:
	if ( (*p) == 116 )
		goto st16;
	goto st0;
st16:
	if ( ++p == pe )
		goto _test_eof16;
case 16:
	if ( (*p) == 121 )
		goto tr25;
	goto st0;
st17:
	if ( ++p == pe )
		goto _test_eof17;
case 17:
	if ( (*p) == 97 )
		goto st18;
	goto st0;
st18:
	if ( ++p == pe )
		goto _test_eof18;
case 18:
	if ( (*p) == 78 )
		goto tr27;
	goto st0;
st19:
	if ( ++p == pe )
		goto _test_eof19;
case 19:
	if ( (*p) == 97 )
		goto st20;
	goto st0;
st20:
	if ( ++p == pe )
		goto _test_eof20;
case 20:
	if ( (*p) == 108 )
		goto st21;
	goto st0;
st21:
	if ( ++p == pe )
		goto _test_eof21;
case 21:
	if ( (*p) == 115 )
		goto st22;
	goto st0;
st22:
	if ( ++p == pe )
		goto _test_eof22;
case 22:
	if ( (*p) == 101 )
		goto tr31;
	goto st0;
st23:
	if ( ++p == pe )
		goto _test_eof23;
case 23:
	if ( (*p) == 117 )
		goto st24;
	goto st0;
st24:
	if ( ++p == pe )
		goto _test_eof24;
case 24:
	if ( (*p) == 108 )
		goto st25;
	goto st0;
st25:
	if ( ++p == pe )
		goto _test_eof25;
case 25:
	if ( (*p) == 108 )
		goto tr34;
	goto st0;
st26:
	if ( ++p == pe )
		goto _test_eof26;
case 26:
	if ( (*p) == 114 )
		goto st27;
	goto st0;
st27:
	if ( ++p == pe )
		goto _test_eof27;
case 27:
	if ( (*p) == 117 )
		goto st28;
	goto st0;
st28:
	if ( ++p == pe )
		goto _test_eof28;
case 28:
	if ( (*p) == 101 )
		goto tr37;
	goto st0;
	}
	_test_eof1: cs = 1; goto _test_eof;
	_test_eof29: cs = 29; goto _test_eof;
	_test_eof2: cs = 2; goto _test_eof;
	_test_eof3: cs = 3; goto _test_eof;
	_test_eof4: cs = 4; goto _test_eof;
	_test_eof5: cs = 5; goto _test_eof;
	_test_eof6: cs = 6; goto _test_eof;
	_test_eof7: cs = 7; goto _test_eof;
	_test_eof8: cs = 8; goto _test_eof;
	_test_eof9: cs = 9; goto _test_eof;
	_test_eof10: cs = 10; goto _test_eof;
	_test_eof11: cs = 11; goto _test_eof;
	_test_eof12: cs = 12; goto _test_eof;
	_test_eof13: cs = 13; goto _test_eof;
	_test_eof14: cs = 14; goto _test_eof;
	_test_eof15: cs = 15; goto _test_eof;
	_test_eof16: cs = 16; goto _test_eof;
	_test_eof17: cs = 17; goto _test_eof;
	_test_eof18: cs = 18; goto _test_eof;
	_test_eof19: cs = 19; goto _test_eof;
	_test_eof20: cs = 20; goto _test_eof;
	_test_eof21: cs = 21; goto _test_eof;
	_test_eof22: cs = 22; goto _test_eof;
	_test_eof23: cs = 23; goto _test_eof;
	_test_eof24: cs = 24; goto _test_eof;
	_test_eof25: cs = 25; goto _test_eof;
	_test_eof26: cs = 26; goto _test_eof;
	_test_eof27: cs = 27; goto _test_eof;
	_test_eof28: cs = 28; goto _test_eof;

	_test_eof: {}
	_out: {}
	}

#line 291 "parser.rl"

    if (cs >= JSON_value_first_final) {
        return p;
    } else {
        return NULL;
    }
}


#line 880 "parser.c"
enum {JSON_integer_start = 1};
enum {JSON_integer_first_final = 3};
enum {JSON_integer_error = 0};

enum {JSON_integer_en_main = 1};


#line 307 "parser.rl"


static char *JSON_parse_integer(JSON_Parser *json, char *p, char *pe, VALUE *result)
{
    int cs = EVIL;


#line 896 "parser.c"
	{
	cs = JSON_integer_start;
	}

#line 314 "parser.rl"
    json->memo = p;

#line 904 "parser.c"
	{
	if ( p == pe )
		goto _test_eof;
	switch ( cs )
	{
case 1:
	switch( (*p) ) {
		case 45: goto st2;
		case 48: goto st3;
	}
	if ( 49 <= (*p) && (*p) <= 57 )
		goto st5;
	goto st0;
st0:
cs = 0;
	goto _out;
st2:
	if ( ++p == pe )
		goto _test_eof2;
case 2:
	if ( (*p) == 48 )
		goto st3;
	if ( 49 <= (*p) && (*p) <= 57 )
		goto st5;
	goto st0;
st3:
	if ( ++p == pe )
		goto _test_eof3;
case 3:
	if ( 48 <= (*p) && (*p) <= 57 )
		goto st0;
	goto tr4;
tr4:
#line 304 "parser.rl"
	{ p--; {p++; cs = 4; goto _out;} }
	goto st4;
st4:
	if ( ++p == pe )
		goto _test_eof4;
case 4:
#line 945 "parser.c"
	goto st0;
st5:
	if ( ++p == pe )
		goto _test_eof5;
case 5:
	if ( 48 <= (*p) && (*p) <= 57 )
		goto st5;
	goto tr4;
	}
	_test_eof2: cs = 2; goto _test_eof;
	_test_eof3: cs = 3; goto _test_eof;
	_test_eof4: cs = 4; goto _test_eof;
	_test_eof5: cs = 5; goto _test_eof;

	_test_eof: {}
	_out: {}
	}

#line 316 "parser.rl"

    if (cs >= JSON_integer_first_final) {
        long len = p - json->memo;
        fbuffer_clear(json->fbuffer);
        fbuffer_append(json->fbuffer, json->memo, len);
        fbuffer_append_char(json->fbuffer, '\0');
        *result = rb_cstr2inum(FBUFFER_PTR(json->fbuffer), 10);
        return p + 1;
    } else {
        return NULL;
    }
}


#line 979 "parser.c"
enum {JSON_float_start = 1};
enum {JSON_float_first_final = 8};
enum {JSON_float_error = 0};

enum {JSON_float_en_main = 1};


#line 341 "parser.rl"


static int is_bigdecimal_class(VALUE obj)
{
  if (cBigDecimal == Qundef) {
    if (rb_const_defined(rb_cObject, i_BigDecimal)) {
      cBigDecimal = rb_const_get_at(rb_cObject, i_BigDecimal);
    }
    else {
      return 0;
    }
  }
  return obj == cBigDecimal;
}

static char *JSON_parse_float(JSON_Parser *json, char *p, char *pe, VALUE *result)
{
    int cs = EVIL;


#line 1008 "parser.c"
	{
	cs = JSON_float_start;
	}

#line 361 "parser.rl"
    json->memo = p;

#line 1016 "parser.c"
	{
	if ( p == pe )
		goto _test_eof;
	switch ( cs )
	{
case 1:
	switch( (*p) ) {
		case 45: goto st2;
		case 48: goto st3;
	}
	if ( 49 <= (*p) && (*p) <= 57 )
		goto st7;
	goto st0;
st0:
cs = 0;
	goto _out;
st2:
	if ( ++p == pe )
		goto _test_eof2;
case 2:
	if ( (*p) == 48 )
		goto st3;
	if ( 49 <= (*p) && (*p) <= 57 )
		goto st7;
	goto st0;
st3:
	if ( ++p == pe )
		goto _test_eof3;
case 3:
	switch( (*p) ) {
		case 46: goto st4;
		case 69: goto st5;
		case 101: goto st5;
	}
	goto st0;
st4:
	if ( ++p == pe )
		goto _test_eof4;
case 4:
	if ( 48 <= (*p) && (*p) <= 57 )
		goto st8;
	goto st0;
st8:
	if ( ++p == pe )
		goto _test_eof8;
case 8:
	switch( (*p) ) {
		case 69: goto st5;
		case 101: goto st5;
	}
	if ( (*p) > 46 ) {
		if ( 48 <= (*p) && (*p) <= 57 )
			goto st8;
	} else if ( (*p) >= 45 )
		goto st0;
	goto tr9;
tr9:
#line 335 "parser.rl"
	{ p--; {p++; cs = 9; goto _out;} }
	goto st9;
st9:
	if ( ++p == pe )
		goto _test_eof9;
case 9:
#line 1081 "parser.c"
	goto st0;
st5:
	if ( ++p == pe )
		goto _test_eof5;
case 5:
	switch( (*p) ) {
		case 43: goto st6;
		case 45: goto st6;
	}
	if ( 48 <= (*p) && (*p) <= 57 )
		goto st10;
	goto st0;
st6:
	if ( ++p == pe )
		goto _test_eof6;
case 6:
	if ( 48 <= (*p) && (*p) <= 57 )
		goto st10;
	goto st0;
st10:
	if ( ++p == pe )
		goto _test_eof10;
case 10:
	switch( (*p) ) {
		case 69: goto st0;
		case 101: goto st0;
	}
	if ( (*p) > 46 ) {
		if ( 48 <= (*p) && (*p) <= 57 )
			goto st10;
	} else if ( (*p) >= 45 )
		goto st0;
	goto tr9;
st7:
	if ( ++p == pe )
		goto _test_eof7;
case 7:
	switch( (*p) ) {
		case 46: goto st4;
		case 69: goto st5;
		case 101: goto st5;
	}
	if ( 48 <= (*p) && (*p) <= 57 )
		goto st7;
	goto st0;
	}
	_test_eof2: cs = 2; goto _test_eof;
	_test_eof3: cs = 3; goto _test_eof;
	_test_eof4: cs = 4; goto _test_eof;
	_test_eof8: cs = 8; goto _test_eof;
	_test_eof9: cs = 9; goto _test_eof;
	_test_eof5: cs = 5; goto _test_eof;
	_test_eof6: cs = 6; goto _test_eof;
	_test_eof10: cs = 10; goto _test_eof;
	_test_eof7: cs = 7; goto _test_eof;

	_test_eof: {}
	_out: {}
	}

#line 363 "parser.rl"

    if (cs >= JSON_float_first_final) {
        long len = p - json->memo;
        fbuffer_clear(json->fbuffer);
        fbuffer_append(json->fbuffer, json->memo, len);
        fbuffer_append_char(json->fbuffer, '\0');
        if (NIL_P(json->decimal_class)) {
          *result = rb_float_new(rb_cstr_to_dbl(FBUFFER_PTR(json->fbuffer), 1));
        } else {
          VALUE text;
          text = rb_str_new2(FBUFFER_PTR(json->fbuffer));
          if (is_bigdecimal_class(json->decimal_class)) {
            *result = rb_funcall(Qnil, i_BigDecimal, 1, text);
          } else {
            *result = rb_funcall(json->decimal_class, i_new, 1, text);
          }
        }
        return p + 1;
    } else {
        return NULL;
    }
}



#line 1168 "parser.c"
enum {JSON_array_start = 1};
enum {JSON_array_first_final = 17};
enum {JSON_array_error = 0};

enum {JSON_array_en_main = 1};


#line 416 "parser.rl"


static char *JSON_parse_array(JSON_Parser *json, char *p, char *pe, VALUE *result, int current_nesting)
{
    int cs = EVIL;
    VALUE array_class = json->array_class;

    if (json->max_nesting && current_nesting > json->max_nesting) {
        rb_raise(eNestingError, "nesting of %d is too deep", current_nesting);
    }
    *result = NIL_P(array_class) ? rb_ary_new() : rb_class_new_instance(0, 0, array_class);


#line 1190 "parser.c"
	{
	cs = JSON_array_start;
	}

#line 429 "parser.rl"

#line 1197 "parser.c"
	{
	if ( p == pe )
		goto _test_eof;
	switch ( cs )
	{
case 1:
	if ( (*p) == 91 )
		goto st2;
	goto st0;
st0:
cs = 0;
	goto _out;
st2:
	if ( ++p == pe )
		goto _test_eof2;
case 2:
	switch( (*p) ) {
		case 13: goto st2;
		case 32: goto st2;
		case 34: goto tr2;
		case 45: goto tr2;
		case 47: goto st13;
		case 73: goto tr2;
		case 78: goto tr2;
		case 91: goto tr2;
		case 93: goto tr4;
		case 102: goto tr2;
		case 110: goto tr2;
		case 116: goto tr2;
		case 123: goto tr2;
	}
	if ( (*p) > 10 ) {
		if ( 48 <= (*p) && (*p) <= 57 )
			goto tr2;
	} else if ( (*p) >= 9 )
		goto st2;
	goto st0;
tr2:
#line 393 "parser.rl"
	{
        VALUE v = Qnil;
        char *np = JSON_parse_value(json, p, pe, &v, current_nesting);
        if (np == NULL) {
            p--; {p++; cs = 3; goto _out;}
        } else {
            if (NIL_P(json->array_class)) {
                rb_ary_push(*result, v);
            } else {
                rb_funcall(*result, i_leftshift, 1, v);
            }
            {p = (( np))-1;}
        }
    }
	goto st3;
st3:
	if ( ++p == pe )
		goto _test_eof3;
case 3:
#line 1256 "parser.c"
	switch( (*p) ) {
		case 13: goto st3;
		case 32: goto st3;
		case 44: goto st4;
		case 47: goto st9;
		case 93: goto tr4;
	}
	if ( 9 <= (*p) && (*p) <= 10 )
		goto st3;
	goto st0;
st4:
	if ( ++p == pe )
		goto _test_eof4;
case 4:
	switch( (*p) ) {
		case 13: goto st4;
		case 32: goto st4;
		case 34: goto tr2;
		case 45: goto tr2;
		case 47: goto st5;
		case 73: goto tr2;
		case 78: goto tr2;
		case 91: goto tr2;
		case 102: goto tr2;
		case 110: goto tr2;
		case 116: goto tr2;
		case 123: goto tr2;
	}
	if ( (*p) > 10 ) {
		if ( 48 <= (*p) && (*p) <= 57 )
			goto tr2;
	} else if ( (*p) >= 9 )
		goto st4;
	goto st0;
st5:
	if ( ++p == pe )
		goto _test_eof5;
case 5:
	switch( (*p) ) {
		case 42: goto st6;
		case 47: goto st8;
	}
	goto st0;
st6:
	if ( ++p == pe )
		goto _test_eof6;
case 6:
	if ( (*p) == 42 )
		goto st7;
	goto st6;
st7:
	if ( ++p == pe )
		goto _test_eof7;
case 7:
	switch( (*p) ) {
		case 42: goto st7;
		case 47: goto st4;
	}
	goto st6;
st8:
	if ( ++p == pe )
		goto _test_eof8;
case 8:
	if ( (*p) == 10 )
		goto st4;
	goto st8;
st9:
	if ( ++p == pe )
		goto _test_eof9;
case 9:
	switch( (*p) ) {
		case 42: goto st10;
		case 47: goto st12;
	}
	goto st0;
st10:
	if ( ++p == pe )
		goto _test_eof10;
case 10:
	if ( (*p) == 42 )
		goto st11;
	goto st10;
st11:
	if ( ++p == pe )
		goto _test_eof11;
case 11:
	switch( (*p) ) {
		case 42: goto st11;
		case 47: goto st3;
	}
	goto st10;
st12:
	if ( ++p == pe )
		goto _test_eof12;
case 12:
	if ( (*p) == 10 )
		goto st3;
	goto st12;
tr4:
#line 408 "parser.rl"
	{ p--; {p++; cs = 17; goto _out;} }
	goto st17;
st17:
	if ( ++p == pe )
		goto _test_eof17;
case 17:
#line 1363 "parser.c"
	goto st0;
st13:
	if ( ++p == pe )
		goto _test_eof13;
case 13:
	switch( (*p) ) {
		case 42: goto st14;
		case 47: goto st16;
	}
	goto st0;
st14:
	if ( ++p == pe )
		goto _test_eof14;
case 14:
	if ( (*p) == 42 )
		goto st15;
	goto st14;
st15:
	if ( ++p == pe )
		goto _test_eof15;
case 15:
	switch( (*p) ) {
		case 42: goto st15;
		case 47: goto st2;
	}
	goto st14;
st16:
	if ( ++p == pe )
		goto _test_eof16;
case 16:
	if ( (*p) == 10 )
		goto st2;
	goto st16;
	}
	_test_eof2: cs = 2; goto _test_eof;
	_test_eof3: cs = 3; goto _test_eof;
	_test_eof4: cs = 4; goto _test_eof;
	_test_eof5: cs = 5; goto _test_eof;
	_test_eof6: cs = 6; goto _test_eof;
	_test_eof7: cs = 7; goto _test_eof;
	_test_eof8: cs = 8; goto _test_eof;
	_test_eof9: cs = 9; goto _test_eof;
	_test_eof10: cs = 10; goto _test_eof;
	_test_eof11: cs = 11; goto _test_eof;
	_test_eof12: cs = 12; goto _test_eof;
	_test_eof17: cs = 17; goto _test_eof;
	_test_eof13: cs = 13; goto _test_eof;
	_test_eof14: cs = 14; goto _test_eof;
	_test_eof15: cs = 15; goto _test_eof;
	_test_eof16: cs = 16; goto _test_eof;

	_test_eof: {}
	_out: {}
	}

#line 430 "parser.rl"

    if(cs >= JSON_array_first_final) {
        return p + 1;
    } else {
        rb_enc_raise(EXC_ENCODING eParserError, "%u: unexpected token at '%s'", __LINE__, p);
        return NULL;
    }
}

static VALUE json_string_unescape(VALUE result, char *string, char *stringEnd)
{
    char *p = string, *pe = string, *unescape;
    int unescape_len;
    char buf[4];

    while (pe < stringEnd) {
        if (*pe == '\\') {
            unescape = (char *) "?";
            unescape_len = 1;
            if (pe > p) rb_str_buf_cat(result, p, pe - p);
            switch (*++pe) {
                case 'n':
                    unescape = (char *) "\n";
                    break;
                case 'r':
                    unescape = (char *) "\r";
                    break;
                case 't':
                    unescape = (char *) "\t";
                    break;
                case '"':
                    unescape = (char *) "\"";
                    break;
                case '\\':
                    unescape = (char *) "\\";
                    break;
                case 'b':
                    unescape = (char *) "\b";
                    break;
                case 'f':
                    unescape = (char *) "\f";
                    break;
                case 'u':
                    if (pe > stringEnd - 4) {
                      rb_enc_raise(
                        EXC_ENCODING eParserError,
                        "%u: incomplete unicode character escape sequence at '%s'", __LINE__, p
                      );
                    } else {
                        UTF32 ch = unescape_unicode((unsigned char *) ++pe);
                        pe += 3;
                        if (UNI_SUR_HIGH_START == (ch & 0xFC00)) {
                            pe++;
                            if (pe > stringEnd - 6) {
                              rb_enc_raise(
                                EXC_ENCODING eParserError,
                                "%u: incomplete surrogate pair at '%s'", __LINE__, p
                                );
                            }
                            if (pe[0] == '\\' && pe[1] == 'u') {
                                UTF32 sur = unescape_unicode((unsigned char *) pe + 2);
                                ch = (((ch & 0x3F) << 10) | ((((ch >> 6) & 0xF) + 1) << 16)
                                        | (sur & 0x3FF));
                                pe += 5;
                            } else {
                                unescape = (char *) "?";
                                break;
                            }
                        }
                        unescape_len = convert_UTF32_to_UTF8(buf, ch);
                        unescape = buf;
                    }
                    break;
                default:
                    p = pe;
                    continue;
            }
            rb_str_buf_cat(result, unescape, unescape_len);
            p = ++pe;
        } else {
            pe++;
        }
    }
    rb_str_buf_cat(result, p, pe - p);
    return result;
}


#line 1508 "parser.c"
enum {JSON_string_start = 1};
enum {JSON_string_first_final = 8};
enum {JSON_string_error = 0};

enum {JSON_string_en_main = 1};


#line 537 "parser.rl"


static int
match_i(VALUE regexp, VALUE klass, VALUE memo)
{
    if (regexp == Qundef) return ST_STOP;
    if (RTEST(rb_funcall(klass, i_json_creatable_p, 0)) &&
      RTEST(rb_funcall(regexp, i_match, 1, rb_ary_entry(memo, 0)))) {
        rb_ary_push(memo, klass);
        return ST_STOP;
    }
    return ST_CONTINUE;
}

static char *JSON_parse_string(JSON_Parser *json, char *p, char *pe, VALUE *result)
{
    int cs = EVIL;
    VALUE match_string;

    *result = rb_str_buf_new(0);

#line 1538 "parser.c"
	{
	cs = JSON_string_start;
	}

#line 558 "parser.rl"
    json->memo = p;

#line 1546 "parser.c"
	{
	if ( p == pe )
		goto _test_eof;
	switch ( cs )
	{
case 1:
	if ( (*p) == 34 )
		goto st2;
	goto st0;
st0:
cs = 0;
	goto _out;
st2:
	if ( ++p == pe )
		goto _test_eof2;
case 2:
	switch( (*p) ) {
		case 34: goto tr2;
		case 92: goto st3;
	}
	if ( 0 <= (*p) && (*p) <= 31 )
		goto st0;
	goto st2;
tr2:
#line 523 "parser.rl"
	{
        *result = json_string_unescape(*result, json->memo + 1, p);
        if (NIL_P(*result)) {
            p--;
            {p++; cs = 8; goto _out;}
        } else {
            FORCE_UTF8(*result);
            {p = (( p + 1))-1;}
        }
    }
#line 534 "parser.rl"
	{ p--; {p++; cs = 8; goto _out;} }
	goto st8;
st8:
	if ( ++p == pe )
		goto _test_eof8;
case 8:
#line 1589 "parser.c"
	goto st0;
st3:
	if ( ++p == pe )
		goto _test_eof3;
case 3:
	if ( (*p) == 117 )
		goto st4;
	if ( 0 <= (*p) && (*p) <= 31 )
		goto st0;
	goto st2;
st4:
	if ( ++p == pe )
		goto _test_eof4;
case 4:
	if ( (*p) < 65 ) {
		if ( 48 <= (*p) && (*p) <= 57 )
			goto st5;
	} else if ( (*p) > 70 ) {
		if ( 97 <= (*p) && (*p) <= 102 )
			goto st5;
	} else
		goto st5;
	goto st0;
st5:
	if ( ++p == pe )
		goto _test_eof5;
case 5:
	if ( (*p) < 65 ) {
		if ( 48 <= (*p) && (*p) <= 57 )
			goto st6;
	} else if ( (*p) > 70 ) {
		if ( 97 <= (*p) && (*p) <= 102 )
			goto st6;
	} else
		goto st6;
	goto st0;
st6:
	if ( ++p == pe )
		goto _test_eof6;
case 6:
	if ( (*p) < 65 ) {
		if ( 48 <= (*p) && (*p) <= 57 )
			goto st7;
	} else if ( (*p) > 70 ) {
		if ( 97 <= (*p) && (*p) <= 102 )
			goto st7;
	} else
		goto st7;
	goto st0;
st7:
	if ( ++p == pe )
		goto _test_eof7;
case 7:
	if ( (*p) < 65 ) {
		if ( 48 <= (*p) && (*p) <= 57 )
			goto st2;
	} else if ( (*p) > 70 ) {
		if ( 97 <= (*p) && (*p) <= 102 )
			goto st2;
	} else
		goto st2;
	goto st0;
	}
	_test_eof2: cs = 2; goto _test_eof;
	_test_eof8: cs = 8; goto _test_eof;
	_test_eof3: cs = 3; goto _test_eof;
	_test_eof4: cs = 4; goto _test_eof;
	_test_eof5: cs = 5; goto _test_eof;
	_test_eof6: cs = 6; goto _test_eof;
	_test_eof7: cs = 7; goto _test_eof;

	_test_eof: {}
	_out: {}
	}

#line 560 "parser.rl"

    if (json->create_additions && RTEST(match_string = json->match_string)) {
          VALUE klass;
          VALUE memo = rb_ary_new2(2);
          rb_ary_push(memo, *result);
          rb_hash_foreach(match_string, match_i, memo);
          klass = rb_ary_entry(memo, 1);
          if (RTEST(klass)) {
              *result = rb_funcall(klass, i_json_create, 1, *result);
          }
    }

    if (json->symbolize_names && json->parsing_name) {
      *result = rb_str_intern(*result);
<<<<<<< HEAD
    } else if (RB_TYPE_P(*result, T_STRING)) {
      rb_str_resize(*result, RSTRING_LEN(*result));
=======
    } else {
          if (RB_TYPE_P(*result, T_STRING)) {
              rb_str_resize(*result, RSTRING_LEN(*result));
          }
>>>>>>> 463473c6
    }
    if (cs >= JSON_string_first_final) {
        return p + 1;
    } else {
        return NULL;
    }
}

/*
 * Document-class: JSON::Ext::Parser
 *
 * This is the JSON parser implemented as a C extension. It can be configured
 * to be used by setting
 *
 *  JSON.parser = JSON::Ext::Parser
 *
 * with the method parser= in JSON.
 *
 */

static VALUE convert_encoding(VALUE source)
{
#ifdef HAVE_RUBY_ENCODING_H
  rb_encoding *enc = rb_enc_get(source);
  if (enc == rb_ascii8bit_encoding()) {
    if (OBJ_FROZEN(source)) {
      source = rb_str_dup(source);
    }
    FORCE_UTF8(source);
  } else {
    source = rb_str_conv_enc(source, rb_enc_get(source), rb_utf8_encoding());
  }
#endif
    return source;
}

/*
 * call-seq: new(source, opts => {})
 *
 * Creates a new JSON::Ext::Parser instance for the string _source_.
 *
 * Creates a new JSON::Ext::Parser instance for the string _source_.
 *
 * It will be configured by the _opts_ hash. _opts_ can have the following
 * keys:
 *
 * _opts_ can have the following keys:
 * * *max_nesting*: The maximum depth of nesting allowed in the parsed data
 *   structures. Disable depth checking with :max_nesting => false|nil|0, it
 *   defaults to 100.
 * * *allow_nan*: If set to true, allow NaN, Infinity and -Infinity in
 *   defiance of RFC 4627 to be parsed by the Parser. This option defaults to
 *   false.
 * * *symbolize_names*: If set to true, returns symbols for the names
 *   (keys) in a JSON object. Otherwise strings are returned, which is
 *   also the default. It's not possible to use this option in
 *   conjunction with the *create_additions* option.
 * * *create_additions*: If set to false, the Parser doesn't create
 *   additions even if a matching class and create_id was found. This option
 *   defaults to false.
 * * *object_class*: Defaults to Hash
 * * *array_class*: Defaults to Array
 */
static VALUE cParser_initialize(int argc, VALUE *argv, VALUE self)
{
    VALUE source, opts;
    GET_PARSER_INIT;

    if (json->Vsource) {
        rb_raise(rb_eTypeError, "already initialized instance");
    }
#ifdef HAVE_RB_SCAN_ARGS_OPTIONAL_HASH
    rb_scan_args(argc, argv, "1:", &source, &opts);
#else
    rb_scan_args(argc, argv, "11", &source, &opts);
#endif
    if (!NIL_P(opts)) {
#ifndef HAVE_RB_SCAN_ARGS_OPTIONAL_HASH
        opts = rb_convert_type(opts, T_HASH, "Hash", "to_hash");
        if (NIL_P(opts)) {
            rb_raise(rb_eArgError, "opts needs to be like a hash");
        } else {
#endif
            VALUE tmp = ID2SYM(i_max_nesting);
            if (option_given_p(opts, tmp)) {
                VALUE max_nesting = rb_hash_aref(opts, tmp);
                if (RTEST(max_nesting)) {
                    Check_Type(max_nesting, T_FIXNUM);
                    json->max_nesting = FIX2INT(max_nesting);
                } else {
                    json->max_nesting = 0;
                }
            } else {
                json->max_nesting = 100;
            }
            tmp = ID2SYM(i_allow_nan);
            if (option_given_p(opts, tmp)) {
                json->allow_nan = RTEST(rb_hash_aref(opts, tmp)) ? 1 : 0;
            } else {
                json->allow_nan = 0;
            }
            tmp = ID2SYM(i_symbolize_names);
            if (option_given_p(opts, tmp)) {
                json->symbolize_names = RTEST(rb_hash_aref(opts, tmp)) ? 1 : 0;
            } else {
                json->symbolize_names = 0;
            }
            tmp = ID2SYM(i_create_additions);
            if (option_given_p(opts, tmp)) {
                json->create_additions = RTEST(rb_hash_aref(opts, tmp));
            } else {
                json->create_additions = 0;
            }
            if (json->symbolize_names && json->create_additions) {
              rb_raise(rb_eArgError,
                "options :symbolize_names and :create_additions cannot be "
                " used in conjunction");
            }
            tmp = ID2SYM(i_create_id);
            if (option_given_p(opts, tmp)) {
                json->create_id = rb_hash_aref(opts, tmp);
            } else {
                json->create_id = rb_funcall(mJSON, i_create_id, 0);
            }
            tmp = ID2SYM(i_object_class);
            if (option_given_p(opts, tmp)) {
                json->object_class = rb_hash_aref(opts, tmp);
            } else {
                json->object_class = Qnil;
            }
            tmp = ID2SYM(i_array_class);
            if (option_given_p(opts, tmp)) {
                json->array_class = rb_hash_aref(opts, tmp);
            } else {
                json->array_class = Qnil;
            }
            tmp = ID2SYM(i_decimal_class);
            if (option_given_p(opts, tmp)) {
                json->decimal_class = rb_hash_aref(opts, tmp);
            } else {
                json->decimal_class = Qnil;
            }
            tmp = ID2SYM(i_match_string);
            if (option_given_p(opts, tmp)) {
                VALUE match_string = rb_hash_aref(opts, tmp);
                json->match_string = RTEST(match_string) ? match_string : Qnil;
            } else {
                json->match_string = Qnil;
            }
#ifndef HAVE_RB_SCAN_ARGS_OPTIONAL_HASH
        }
#endif
    } else {
        json->max_nesting = 100;
        json->allow_nan = 0;
        json->create_additions = 1;
        json->create_id = rb_funcall(mJSON, i_create_id, 0);
        json->object_class = Qnil;
        json->array_class = Qnil;
        json->decimal_class = Qnil;
    }
    source = convert_encoding(StringValue(source));
    StringValue(source);
    json->len = RSTRING_LEN(source);
    json->source = RSTRING_PTR(source);;
    json->Vsource = source;
    return self;
}


#line 1854 "parser.c"
enum {JSON_start = 1};
enum {JSON_first_final = 10};
enum {JSON_error = 0};

enum {JSON_en_main = 1};


#line 762 "parser.rl"


/*
 * call-seq: parse()
 *
 *  Parses the current JSON text _source_ and returns the complete data
 *  structure as a result.
 */
static VALUE cParser_parse(VALUE self)
{
  char *p, *pe;
  int cs = EVIL;
  VALUE result = Qnil;
  GET_PARSER;


#line 1879 "parser.c"
	{
	cs = JSON_start;
	}

#line 778 "parser.rl"
  p = json->source;
  pe = p + json->len;

#line 1888 "parser.c"
	{
	if ( p == pe )
		goto _test_eof;
	switch ( cs )
	{
st1:
	if ( ++p == pe )
		goto _test_eof1;
case 1:
	switch( (*p) ) {
		case 13: goto st1;
		case 32: goto st1;
		case 34: goto tr2;
		case 45: goto tr2;
		case 47: goto st6;
		case 73: goto tr2;
		case 78: goto tr2;
		case 91: goto tr2;
		case 102: goto tr2;
		case 110: goto tr2;
		case 116: goto tr2;
		case 123: goto tr2;
	}
	if ( (*p) > 10 ) {
		if ( 48 <= (*p) && (*p) <= 57 )
			goto tr2;
	} else if ( (*p) >= 9 )
		goto st1;
	goto st0;
st0:
cs = 0;
	goto _out;
tr2:
#line 754 "parser.rl"
	{
        char *np = JSON_parse_value(json, p, pe, &result, 0);
        if (np == NULL) { p--; {p++; cs = 10; goto _out;} } else {p = (( np))-1;}
    }
	goto st10;
st10:
	if ( ++p == pe )
		goto _test_eof10;
case 10:
#line 1932 "parser.c"
	switch( (*p) ) {
		case 13: goto st10;
		case 32: goto st10;
		case 47: goto st2;
	}
	if ( 9 <= (*p) && (*p) <= 10 )
		goto st10;
	goto st0;
st2:
	if ( ++p == pe )
		goto _test_eof2;
case 2:
	switch( (*p) ) {
		case 42: goto st3;
		case 47: goto st5;
	}
	goto st0;
st3:
	if ( ++p == pe )
		goto _test_eof3;
case 3:
	if ( (*p) == 42 )
		goto st4;
	goto st3;
st4:
	if ( ++p == pe )
		goto _test_eof4;
case 4:
	switch( (*p) ) {
		case 42: goto st4;
		case 47: goto st10;
	}
	goto st3;
st5:
	if ( ++p == pe )
		goto _test_eof5;
case 5:
	if ( (*p) == 10 )
		goto st10;
	goto st5;
st6:
	if ( ++p == pe )
		goto _test_eof6;
case 6:
	switch( (*p) ) {
		case 42: goto st7;
		case 47: goto st9;
	}
	goto st0;
st7:
	if ( ++p == pe )
		goto _test_eof7;
case 7:
	if ( (*p) == 42 )
		goto st8;
	goto st7;
st8:
	if ( ++p == pe )
		goto _test_eof8;
case 8:
	switch( (*p) ) {
		case 42: goto st8;
		case 47: goto st1;
	}
	goto st7;
st9:
	if ( ++p == pe )
		goto _test_eof9;
case 9:
	if ( (*p) == 10 )
		goto st1;
	goto st9;
	}
	_test_eof1: cs = 1; goto _test_eof;
	_test_eof10: cs = 10; goto _test_eof;
	_test_eof2: cs = 2; goto _test_eof;
	_test_eof3: cs = 3; goto _test_eof;
	_test_eof4: cs = 4; goto _test_eof;
	_test_eof5: cs = 5; goto _test_eof;
	_test_eof6: cs = 6; goto _test_eof;
	_test_eof7: cs = 7; goto _test_eof;
	_test_eof8: cs = 8; goto _test_eof;
	_test_eof9: cs = 9; goto _test_eof;

	_test_eof: {}
	_out: {}
	}

#line 781 "parser.rl"

  if (cs >= JSON_first_final && p == pe) {
    return result;
  } else {
    rb_enc_raise(EXC_ENCODING eParserError, "%u: unexpected token at '%s'", __LINE__, p);
    return Qnil;
  }
}

static void JSON_mark(void *ptr)
{
    JSON_Parser *json = ptr;
    rb_gc_mark_maybe(json->Vsource);
    rb_gc_mark_maybe(json->create_id);
    rb_gc_mark_maybe(json->object_class);
    rb_gc_mark_maybe(json->array_class);
    rb_gc_mark_maybe(json->decimal_class);
    rb_gc_mark_maybe(json->match_string);
}

static void JSON_free(void *ptr)
{
    JSON_Parser *json = ptr;
    fbuffer_free(json->fbuffer);
    ruby_xfree(json);
}

static size_t JSON_memsize(const void *ptr)
{
    const JSON_Parser *json = ptr;
    return sizeof(*json) + FBUFFER_CAPA(json->fbuffer);
}

#ifdef NEW_TYPEDDATA_WRAPPER
static const rb_data_type_t JSON_Parser_type = {
    "JSON/Parser",
    {JSON_mark, JSON_free, JSON_memsize,},
#ifdef RUBY_TYPED_FREE_IMMEDIATELY
    0, 0,
    RUBY_TYPED_FREE_IMMEDIATELY,
#endif
};
#endif

static VALUE cJSON_parser_s_allocate(VALUE klass)
{
    JSON_Parser *json;
    VALUE obj = TypedData_Make_Struct(klass, JSON_Parser, &JSON_Parser_type, json);
    json->fbuffer = fbuffer_alloc(0);
    return obj;
}

/*
 * call-seq: source()
 *
 * Returns a copy of the current _source_ string, that was used to construct
 * this Parser.
 */
static VALUE cParser_source(VALUE self)
{
    GET_PARSER;
    return rb_str_dup(json->Vsource);
}

void Init_parser(void)
{
#undef rb_intern
    rb_require("json/common");
    mJSON = rb_define_module("JSON");
    mExt = rb_define_module_under(mJSON, "Ext");
    cParser = rb_define_class_under(mExt, "Parser", rb_cObject);
    eParserError = rb_path2class("JSON::ParserError");
    eNestingError = rb_path2class("JSON::NestingError");
    rb_define_alloc_func(cParser, cJSON_parser_s_allocate);
    rb_define_method(cParser, "initialize", cParser_initialize, -1);
    rb_define_method(cParser, "parse", cParser_parse, 0);
    rb_define_method(cParser, "source", cParser_source, 0);

    CNaN = rb_const_get(mJSON, rb_intern("NaN"));
    CInfinity = rb_const_get(mJSON, rb_intern("Infinity"));
    CMinusInfinity = rb_const_get(mJSON, rb_intern("MinusInfinity"));

    i_json_creatable_p = rb_intern("json_creatable?");
    i_json_create = rb_intern("json_create");
    i_create_id = rb_intern("create_id");
    i_create_additions = rb_intern("create_additions");
    i_chr = rb_intern("chr");
    i_max_nesting = rb_intern("max_nesting");
    i_allow_nan = rb_intern("allow_nan");
    i_symbolize_names = rb_intern("symbolize_names");
    i_object_class = rb_intern("object_class");
    i_array_class = rb_intern("array_class");
    i_decimal_class = rb_intern("decimal_class");
    i_match = rb_intern("match");
    i_match_string = rb_intern("match_string");
    i_key_p = rb_intern("key?");
    i_deep_const_get = rb_intern("deep_const_get");
    i_aset = rb_intern("[]=");
    i_aref = rb_intern("[]");
    i_leftshift = rb_intern("<<");
    i_new = rb_intern("new");
    i_BigDecimal = rb_intern("BigDecimal");
}

/*
 * Local variables:
 * mode: c
 * c-file-style: ruby
 * indent-tabs-mode: nil
 * End:
 */<|MERGE_RESOLUTION|>--- conflicted
+++ resolved
@@ -1676,15 +1676,8 @@
 
     if (json->symbolize_names && json->parsing_name) {
       *result = rb_str_intern(*result);
-<<<<<<< HEAD
     } else if (RB_TYPE_P(*result, T_STRING)) {
       rb_str_resize(*result, RSTRING_LEN(*result));
-=======
-    } else {
-          if (RB_TYPE_P(*result, T_STRING)) {
-              rb_str_resize(*result, RSTRING_LEN(*result));
-          }
->>>>>>> 463473c6
     }
     if (cs >= JSON_string_first_final) {
         return p + 1;
@@ -1855,7 +1848,7 @@
 }
 
 
-#line 1854 "parser.c"
+#line 1852 "parser.c"
 enum {JSON_start = 1};
 enum {JSON_first_final = 10};
 enum {JSON_error = 0};
@@ -1863,7 +1856,7 @@
 enum {JSON_en_main = 1};
 
 
-#line 762 "parser.rl"
+#line 760 "parser.rl"
 
 
 /*
@@ -1880,16 +1873,16 @@
   GET_PARSER;
 
 
-#line 1879 "parser.c"
+#line 1877 "parser.c"
 	{
 	cs = JSON_start;
 	}
 
-#line 778 "parser.rl"
+#line 776 "parser.rl"
   p = json->source;
   pe = p + json->len;
 
-#line 1888 "parser.c"
+#line 1886 "parser.c"
 	{
 	if ( p == pe )
 		goto _test_eof;
@@ -1923,7 +1916,7 @@
 cs = 0;
 	goto _out;
 tr2:
-#line 754 "parser.rl"
+#line 752 "parser.rl"
 	{
         char *np = JSON_parse_value(json, p, pe, &result, 0);
         if (np == NULL) { p--; {p++; cs = 10; goto _out;} } else {p = (( np))-1;}
@@ -1933,7 +1926,7 @@
 	if ( ++p == pe )
 		goto _test_eof10;
 case 10:
-#line 1932 "parser.c"
+#line 1930 "parser.c"
 	switch( (*p) ) {
 		case 13: goto st10;
 		case 32: goto st10;
@@ -2022,7 +2015,7 @@
 	_out: {}
 	}
 
-#line 781 "parser.rl"
+#line 779 "parser.rl"
 
   if (cs >= JSON_first_final && p == pe) {
     return result;
