--- conflicted
+++ resolved
@@ -83,20 +83,12 @@
     s.files = PKG_FILES
 
     s.require_path = 'lib'
-<<<<<<< HEAD
-=======
     s.add_development_dependency 'rake'
->>>>>>> 4922d2ae
 
     s.extra_rdoc_files << 'README.md'
     s.rdoc_options <<
-<<<<<<< HEAD
-      '--title' <<  'JSON implemention for ruby' << '--main' << 'README.rdoc'
-    s.test_files.concat Dir['./tests/*_test.rb']
-=======
       '--title' <<  'JSON implemention for ruby' << '--main' << 'README.md'
     s.test_files.concat Dir['./tests/test_*.rb']
->>>>>>> 4922d2ae
 
     s.author = "Florian Frank"
     s.email = "flori@ping.de"
@@ -130,13 +122,8 @@
 
     s.extra_rdoc_files << 'README.md'
     s.rdoc_options <<
-<<<<<<< HEAD
-      '--title' <<  'JSON implemention for Ruby' << '--main' << 'README.rdoc'
-    s.test_files.concat Dir['./tests/*_test.rb']
-=======
       '--title' <<  'JSON implemention for Ruby' << '--main' << 'README.md'
     s.test_files.concat Dir['./tests/test_*.rb']
->>>>>>> 4922d2ae
 
     s.author = "Florian Frank"
     s.email = "flori@ping.de"
@@ -350,14 +337,6 @@
     t.options = '-v'
   end
 
-<<<<<<< HEAD
-  desc "Create RDOC documentation"
-  task :doc => [ :version, EXT_PARSER_SRC ] do
-    sh "rdoc -o doc -t '#{PKG_TITLE}' -m README.rdoc README.rdoc lib/json.rb #{FileList['lib/json/**/*.rb']} #{EXT_PARSER_SRC} #{EXT_GENERATOR_SRC}"
-  end
-
-=======
->>>>>>> 4922d2ae
   desc "Generate parser with ragel"
   task :ragel => EXT_PARSER_SRC
 
