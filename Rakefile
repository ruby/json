begin
  require 'rake/gempackagetask'
rescue LoadError
end

begin
  require 'rake/extensiontask'
rescue LoadError
  warn "WARNING: rake-compiler is not installed. You will not be able to build the json gem until you install it."
end

require 'rbconfig'
include Config

require 'rake/clean'
CLOBBER.include Dir['benchmarks/data/*.{dat,log}']
CLEAN.include FileList['diagrams/*.*'], 'doc', 'coverage', 'tmp',
  FileList["ext/**/{Makefile,mkmf.log}"], 'build', 'dist', FileList['**/*.rbc'],
  FileList["{ext,lib}/**/*.{so,bundle,#{CONFIG['DLEXT']},o,obj,pdb,lib,manifest,exp,def,jar,class}"],
  FileList['java/src/**/*.class']

MAKE = ENV['MAKE'] || %w[gmake make].find { |c| system(c, '-v') }
PKG_NAME          = 'json'
PKG_TITLE         = 'JSON Implementation for Ruby'
PKG_VERSION       = File.read('VERSION').chomp
PKG_FILES         = FileList["**/*"].exclude(/CVS|pkg|tmp|coverage|Makefile|\.nfs\.|\.iml\Z/).exclude(/\.(so|bundle|o|class|#{CONFIG['DLEXT']})$/)

EXT_ROOT_DIR      = 'ext/json/ext'
EXT_PARSER_DIR    = "#{EXT_ROOT_DIR}/parser"
EXT_PARSER_DL     = "#{EXT_PARSER_DIR}/parser.#{CONFIG['DLEXT']}"
RAGEL_PATH        = "#{EXT_PARSER_DIR}/parser.rl"
EXT_PARSER_SRC    = "#{EXT_PARSER_DIR}/parser.c"
PKG_FILES << EXT_PARSER_SRC
EXT_GENERATOR_DIR = "#{EXT_ROOT_DIR}/generator"
EXT_GENERATOR_DL  = "#{EXT_GENERATOR_DIR}/generator.#{CONFIG['DLEXT']}"
EXT_GENERATOR_SRC = "#{EXT_GENERATOR_DIR}/generator.c"

JAVA_DIR            = "java/src/json/ext"
JAVA_RAGEL_PATH     = "#{JAVA_DIR}/Parser.rl"
JAVA_PARSER_SRC     = "#{JAVA_DIR}/Parser.java"
JAVA_SOURCES        = FileList["#{JAVA_DIR}/*.java"]
JAVA_CLASSES        = []
JRUBY_PARSER_JAR    = File.expand_path("lib/json/ext/parser.jar")
JRUBY_GENERATOR_JAR = File.expand_path("lib/json/ext/generator.jar")

RAGEL_CODEGEN     = %w[rlcodegen rlgen-cd ragel].find { |c| system(c, '-v') }
RAGEL_DOTGEN      = %w[rlgen-dot rlgen-cd ragel].find { |c| system(c, '-v') }

def myruby(*args, &block)
  @myruby ||= File.join(CONFIG['bindir'], CONFIG['ruby_install_name'])
  options = (Hash === args.last) ? args.pop : {}
  if args.length > 1 then
    sh(*([@myruby] + args + [options]), &block)
  else
    sh("#{@myruby} #{args.first}", options, &block)
  end
end

desc "Installing library (pure)"
task :install_pure => :version do
  myruby 'install.rb'
end

task :install_ext_really do
  sitearchdir = CONFIG["sitearchdir"]
  cd 'ext' do
    for file in Dir["json/ext/*.#{CONFIG['DLEXT']}"]
      d = File.join(sitearchdir, file)
      mkdir_p File.dirname(d)
      install(file, d)
    end
  end
end

desc "Installing library (extension)"
task :install_ext => [ :compile_ext, :install_pure, :install_ext_really ]

desc "Installing library (extension)"
if RUBY_PLATFORM =~ /java/
  task :install => :install_pure
else
  task :install => :install_ext
end

if defined?(Gem) and defined?(Rake::GemPackageTask)
  spec_pure = Gem::Specification.new do |s|
    s.name = 'json_pure'
    s.version = PKG_VERSION
    s.summary = PKG_TITLE
    s.description = "This is a JSON implementation in pure Ruby."

    s.files = PKG_FILES

    s.require_path = 'lib'

    s.bindir = "bin"
    s.executables = [ "edit_json.rb", "prettify_json.rb" ]
    s.default_executable = "edit_json.rb"

    s.has_rdoc = true
    s.extra_rdoc_files << 'README'
    s.rdoc_options <<
      '--title' <<  'JSON implemention for ruby' << '--main' << 'README'
    s.test_files.concat Dir['./tests/test_*.rb']

    s.author = "Florian Frank"
    s.email = "flori@ping.de"
    s.homepage = "http://flori.github.com/#{PKG_NAME}"
    s.rubyforge_project = "json"
  end

  Rake::GemPackageTask.new(spec_pure) do |pkg|
      pkg.need_tar = true
      pkg.package_files = PKG_FILES
  end
end

if defined?(Gem) and defined?(Rake::GemPackageTask) and defined?(Rake::ExtensionTask)
  spec_ext = Gem::Specification.new do |s|
    s.name = 'json'
    s.version = PKG_VERSION
    s.summary = PKG_TITLE
    s.description = "This is a JSON implementation as a Ruby extension in C."

    s.files = PKG_FILES

    s.extensions = FileList['ext/**/extconf.rb']

    s.require_path = EXT_ROOT_DIR
    s.require_paths << 'ext'
    s.require_paths << 'lib'

    s.bindir = "bin"
    s.executables = [ "edit_json.rb", "prettify_json.rb" ]
    s.default_executable = "edit_json.rb"

    s.has_rdoc = true
    s.extra_rdoc_files << 'README'
    s.rdoc_options <<
      '--title' <<  'JSON implemention for Ruby' << '--main' << 'README'
    s.test_files.concat Dir['./tests/test_*.rb']

    s.author = "Florian Frank"
    s.email = "flori@ping.de"
    s.homepage = "http://flori.github.com/#{PKG_NAME}"
    s.rubyforge_project = "json"
  end

  Rake::GemPackageTask.new(spec_ext) do |pkg|
    pkg.need_tar      = true
    pkg.package_files = PKG_FILES
  end

  Rake::ExtensionTask.new do |ext|
    ext.name            = 'parser'
    ext.gem_spec        = spec_ext
    ext.cross_compile   = true
    ext.cross_platform  = %w[i386-mswin32 i386-mingw32]
    ext.ext_dir         = 'ext/json/ext/parser'
    ext.lib_dir         = 'lib/json/ext'
  end

  Rake::ExtensionTask.new do |ext|
    ext.name            = 'generator'
    ext.gem_spec        = spec_ext
    ext.cross_compile   = true
    ext.cross_platform  = %w[i386-mswin32 i386-mingw32]
    ext.ext_dir         = 'ext/json/ext/generator'
    ext.lib_dir         = 'lib/json/ext'
  end
end

desc m = "Writing version information for #{PKG_VERSION}"
task :version do
  puts m
  File.open(File.join('lib', 'json', 'version.rb'), 'w') do |v|
    v.puts <<EOT
module JSON
  # JSON version
  VERSION         = '#{PKG_VERSION}'
  VERSION_ARRAY   = VERSION.split(/\\./).map { |x| x.to_i } # :nodoc:
  VERSION_MAJOR   = VERSION_ARRAY[0] # :nodoc:
  VERSION_MINOR   = VERSION_ARRAY[1] # :nodoc:
  VERSION_BUILD   = VERSION_ARRAY[2] # :nodoc:
end
EOT
  end
end

desc "Testing library (pure ruby)"
task :test_pure => :clean do
  ENV['JSON'] = 'pure'
  ENV['RUBYOPT'] = "-Ilib #{ENV['RUBYOPT']}"
  myruby '-S', 'testrb', *Dir['./tests/test_*.rb']
end

desc "Testing library (pure ruby and extension)"
task :test => [ :test_pure, :test_ext ]


if defined?(RUBY_ENGINE) and RUBY_ENGINE == 'jruby'
  file JAVA_PARSER_SRC => JAVA_RAGEL_PATH do
    cd JAVA_DIR do
      if RAGEL_CODEGEN == 'ragel'
        sh "ragel Parser.rl -J -o Parser.java"
      else
        sh "ragel -x Parser.rl | #{RAGEL_CODEGEN} -J"
      end
    end
  end

  desc "Generate parser for java with ragel"
  task :ragel => JAVA_PARSER_SRC

  desc "Delete the ragel generated Java source"
  task :ragel_clean do
    rm_rf JAVA_PARSER_SRC
  end

  JRUBY_JAR = File.join(Config::CONFIG["libdir"], "jruby.jar")
  if File.exist?(JRUBY_JAR)
    JAVA_SOURCES.each do |src|
      classpath = (Dir['java/lib/*.jar'] << 'java/src' << JRUBY_JAR) * ':'
      obj = src.sub(/\.java\Z/, '.class')
      file obj => src do
        sh 'javac', '-classpath', classpath, '-source', '1.5', src
      end
      JAVA_CLASSES << obj
    end
  else
    warn "WARNING: Cannot find jruby in path => Cannot build jruby extension!"
  end

  desc "Compiling jruby extension"
  task :compile_ext => JAVA_CLASSES

  desc "Package the jruby gem"
  task :jruby_gem => :create_jar do
    sh 'gem build json-java.gemspec'
    mkdir_p 'pkg'
    mv "json-#{PKG_VERSION}-java.gem", 'pkg'
  end

  desc "Testing library (jruby)"
  task :test_ext => :create_jar do
    ENV['JSON'] = 'ext'
    myruby '-S', 'testrb', '-Ilib', *Dir['./tests/test_*.rb']
  end

<<<<<<< HEAD
  file JRUBY_PARSER_JAR => :compile_jruby do
=======
  file JRUBY_PARSER_JAR => :compile_ext do
>>>>>>> 6dc725ae
    cd 'java/src' do
      parser_classes = FileList[
        "json/ext/ByteListTranscoder*.class",
        "json/ext/OptionsReader*.class",
        "json/ext/Parser*.class",
        "json/ext/RuntimeInfo*.class",
        "json/ext/StringDecoder*.class",
        "json/ext/Utils*.class"
      ]
      sh 'jar', 'cf', File.basename(JRUBY_PARSER_JAR), *parser_classes
      mv File.basename(JRUBY_PARSER_JAR), File.dirname(JRUBY_PARSER_JAR)
    end
  end

  desc "Create parser jar"
  task :create_parser_jar => JRUBY_PARSER_JAR

<<<<<<< HEAD
  file JRUBY_GENERATOR_JAR => :compile_jruby do
=======
  file JRUBY_GENERATOR_JAR => :compile_ext do
>>>>>>> 6dc725ae
    cd 'java/src' do
      generator_classes = FileList[
        "json/ext/ByteListTranscoder*.class",
        "json/ext/OptionsReader*.class",
        "json/ext/Generator*.class",
        "json/ext/RuntimeInfo*.class",
        "json/ext/StringEncoder*.class",
        "json/ext/Utils*.class"
      ]
      sh 'jar', 'cf', File.basename(JRUBY_GENERATOR_JAR), *generator_classes
      mv File.basename(JRUBY_GENERATOR_JAR), File.dirname(JRUBY_GENERATOR_JAR)
    end
  end

  desc "Create generator jar"
  task :create_generator_jar => JRUBY_GENERATOR_JAR

  desc "Create parser and generator jars"
  task :create_jar => [ :create_parser_jar, :create_generator_jar ]

  desc "Build all gems and archives for a new release of the jruby extension."
  task :release => [ :clean, :version, :jruby_gem ]
else
  desc "Compiling extension"
  task :compile_ext => [ EXT_PARSER_DL, EXT_GENERATOR_DL ]

  file EXT_PARSER_DL => EXT_PARSER_SRC do
    cd EXT_PARSER_DIR do
      myruby 'extconf.rb'
      sh MAKE
    end
    cp "#{EXT_PARSER_DIR}/parser.#{CONFIG['DLEXT']}", EXT_ROOT_DIR
  end

  file EXT_GENERATOR_DL => EXT_GENERATOR_SRC do
    cd EXT_GENERATOR_DIR do
      myruby 'extconf.rb'
      sh MAKE
    end
    cp "#{EXT_GENERATOR_DIR}/generator.#{CONFIG['DLEXT']}", EXT_ROOT_DIR
  end

  desc "Testing library (extension)"
  task :test_ext => :compile_ext do
    ENV['JSON'] = 'ext'
    ENV['RUBYOPT'] = "-Iext:lib #{ENV['RUBYOPT']}"
    myruby '-S', 'testrb', *Dir['./tests/test_*.rb']
  end

  desc "Benchmarking parser"
  task :benchmark_parser do
    ENV['RUBYOPT'] = "-Ilib:ext #{ENV['RUBYOPT']}"
    myruby 'benchmarks/parser_benchmark.rb'
    myruby 'benchmarks/parser2_benchmark.rb'
  end

  desc "Benchmarking generator"
  task :benchmark_generator do
    ENV['RUBYOPT'] = "-Ilib:ext #{ENV['RUBYOPT']}"
    myruby 'benchmarks/generator_benchmark.rb'
    myruby 'benchmarks/generator2_benchmark.rb'
  end

  desc "Benchmarking library"
  task :benchmark => [ :benchmark_parser, :benchmark_generator ]

  desc "Create RDOC documentation"
  task :doc => [ :version, EXT_PARSER_SRC ] do
    sh "sdoc -o doc -t '#{PKG_TITLE}' -m README README lib/json.rb #{FileList['lib/json/**/*.rb']} #{EXT_PARSER_SRC} #{EXT_GENERATOR_SRC}"
  end

  desc "Generate parser with ragel"
  task :ragel => EXT_PARSER_SRC

  desc "Delete the ragel generated C source"
  task :ragel_clean do
    rm_rf EXT_PARSER_SRC
  end

  file EXT_PARSER_SRC => RAGEL_PATH do
    cd EXT_PARSER_DIR do
      if RAGEL_CODEGEN == 'ragel'
        sh "ragel parser.rl -G2 -o parser.c"
      else
        sh "ragel -x parser.rl | #{RAGEL_CODEGEN} -G2"
      end
    end
  end

  desc "Generate diagrams of ragel parser (ps)"
  task :ragel_dot_ps do
    root = 'diagrams'
    specs = []
    File.new(RAGEL_PATH).grep(/^\s*machine\s*(\S+);\s*$/) { specs << $1 }
    for s in specs
      if RAGEL_DOTGEN == 'ragel'
        sh "ragel #{RAGEL_PATH} -S#{s} -p -V | dot -Tps -o#{root}/#{s}.ps"
      else
        sh "ragel -x #{RAGEL_PATH} -S#{s} | #{RAGEL_DOTGEN} -p|dot -Tps -o#{root}/#{s}.ps"
      end
    end
  end

  desc "Generate diagrams of ragel parser (png)"
  task :ragel_dot_png do
    root = 'diagrams'
    specs = []
    File.new(RAGEL_PATH).grep(/^\s*machine\s*(\S+);\s*$/) { specs << $1 }
    for s in specs
      if RAGEL_DOTGEN == 'ragel'
        sh "ragel #{RAGEL_PATH} -S#{s} -p -V | dot -Tpng -o#{root}/#{s}.png"
      else
        sh "ragel -x #{RAGEL_PATH} -S#{s} | #{RAGEL_DOTGEN} -p|dot -Tpng -o#{root}/#{s}.png"
      end
    end
  end

  desc "Generate diagrams of ragel parser"
  task :ragel_dot => [ :ragel_dot_png, :ragel_dot_ps ]

  desc "Build all gems and archives for a new release of json and json_pure."
  task :release => [ :clean, :version, :cross, :native, :gem, ] do
    sh "#$0 clean native gem"
    sh "#$0 clean package"
  end
end

desc "Compile in the the source directory"
task :default => [ :version ]<|MERGE_RESOLUTION|>--- conflicted
+++ resolved
@@ -247,11 +247,7 @@
     myruby '-S', 'testrb', '-Ilib', *Dir['./tests/test_*.rb']
   end
 
-<<<<<<< HEAD
-  file JRUBY_PARSER_JAR => :compile_jruby do
-=======
   file JRUBY_PARSER_JAR => :compile_ext do
->>>>>>> 6dc725ae
     cd 'java/src' do
       parser_classes = FileList[
         "json/ext/ByteListTranscoder*.class",
@@ -269,11 +265,7 @@
   desc "Create parser jar"
   task :create_parser_jar => JRUBY_PARSER_JAR
 
-<<<<<<< HEAD
-  file JRUBY_GENERATOR_JAR => :compile_jruby do
-=======
   file JRUBY_GENERATOR_JAR => :compile_ext do
->>>>>>> 6dc725ae
     cd 'java/src' do
       generator_classes = FileList[
         "json/ext/ByteListTranscoder*.class",
