require "benchmark/ips"
require "json"
begin
  require "oj"
rescue LoadError
end
<<<<<<< HEAD
=======

>>>>>>> c84daef2
begin
  require "rapidjson"
rescue LoadError
end

if ENV["ONLY"]
  RUN = ENV["ONLY"].split(/[,: ]/).map{|x| [x.to_sym, true] }.to_h
  RUN.default = false
elsif ENV["EXCEPT"]
  RUN = ENV["EXCEPT"].split(/[,: ]/).map{|x| [x.to_sym, false] }.to_h
  RUN.default = true
else
  RUN = Hash.new(true)
end

def benchmark_parsing(name, json_output)
  puts "== Parsing #{name} (#{json_output.size} bytes)"
  coder = JSON::Coder.new

  Benchmark.ips do |x|
    x.report("json")      { JSON.parse(json_output) } if RUN[:json]
<<<<<<< HEAD
=======
    x.report("json_coder") { coder.load(json_output) } if RUN[:json_coder]

>>>>>>> c84daef2
    if defined?(Oj)
      x.report("oj")        { Oj.load(json_output) } if RUN[:oj]
      x.report("Oj::Parser") { Oj::Parser.new(:usual).parse(json_output) } if RUN[:oj]
    end
<<<<<<< HEAD
    if defined?(RapidJSON)
      x.report("rapidjson") { RapidJSON.parse(json_output) } if RUN[:rapidjson]
    end
=======

    if defined?(RapidJSON)
      x.report("rapidjson") { RapidJSON.parse(json_output) } if RUN[:rapidjson]
    end

>>>>>>> c84daef2
    x.compare!(order: :baseline)
  end
  puts
end

# NB: Notes are based on ruby 3.3.4 (2024-07-09 revision be1089c8ec) +YJIT [arm64-darwin23]

benchmark_parsing "small nested array", JSON.dump([[1,2,3,4,5]]*10)
benchmark_parsing "small hash", JSON.dump({ "username" => "jhawthorn", "id" => 123, "event" => "wrote json serializer" })
benchmark_parsing "test from oj", <<JSON
{"a":"Alpha","b":true,"c":12345,"d":[true,[false,[-123456789,null],3.9676,["Something else.",false],null]],
"e":{"zero":null,"one":1,"two":2,"three":[3],"four":[0,1,2,3,4]},"f":null,
"h":{"a":{"b":{"c":{"d":{"e":{"f":{"g":null}}}}}}},"i":[[[[[[[null]]]]]]]}
JSON

# On these macro-benchmarks, we're on par with `Oj::Parser`, except `twitter.json` where we're `1.14x` faster,
# And between 1.3x and 1.5x faster than `Oj.load`.
benchmark_parsing "activitypub.json", File.read("#{__dir__}/data/activitypub.json")
benchmark_parsing "twitter.json", File.read("#{__dir__}/data/twitter.json")
benchmark_parsing "citm_catalog.json", File.read("#{__dir__}/data/citm_catalog.json")

# rapidjson is 8x faster thanks to its much more performant float parser.
# Unfortunately, there isn't a lot of existing fast float parsers in pure C,
# and including C++ is problematic.
# Aside from that, we're close to the alternatives here.
benchmark_parsing "float parsing", File.read("#{__dir__}/data/canada.json")<|MERGE_RESOLUTION|>--- conflicted
+++ resolved
@@ -4,10 +4,7 @@
   require "oj"
 rescue LoadError
 end
-<<<<<<< HEAD
-=======
 
->>>>>>> c84daef2
 begin
   require "rapidjson"
 rescue LoadError
@@ -29,26 +26,17 @@
 
   Benchmark.ips do |x|
     x.report("json")      { JSON.parse(json_output) } if RUN[:json]
-<<<<<<< HEAD
-=======
     x.report("json_coder") { coder.load(json_output) } if RUN[:json_coder]
 
->>>>>>> c84daef2
     if defined?(Oj)
       x.report("oj")        { Oj.load(json_output) } if RUN[:oj]
       x.report("Oj::Parser") { Oj::Parser.new(:usual).parse(json_output) } if RUN[:oj]
     end
-<<<<<<< HEAD
-    if defined?(RapidJSON)
-      x.report("rapidjson") { RapidJSON.parse(json_output) } if RUN[:rapidjson]
-    end
-=======
 
     if defined?(RapidJSON)
       x.report("rapidjson") { RapidJSON.parse(json_output) } if RUN[:rapidjson]
     end
 
->>>>>>> c84daef2
     x.compare!(order: :baseline)
   end
   puts
