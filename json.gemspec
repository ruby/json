# -*- encoding: utf-8 -*-

Gem::Specification.new do |s|
<<<<<<< HEAD
  s.name = "json-maglev-"
  s.version = "1.6.4"
=======
  s.name = "json"
  s.version = "1.6.5"
>>>>>>> 29e88bef

  s.required_rubygems_version = Gem::Requirement.new(">= 0") if s.respond_to? :required_rubygems_version=
  s.authors = ["Florian Frank"]
  s.date = "2012-01-15"
  s.description = "This is a JSON implementation as a Ruby extension in C."
  s.email = "flori@ping.de"
  s.extensions = ["ext/json/ext/parser/extconf.rb", "ext/json/ext/generator/extconf.rb"]
  s.extra_rdoc_files = ["README.rdoc"]
  s.files = [".gitignore", ".travis.yml", "CHANGES", "COPYING", "COPYING-json-jruby", "GPL", "Gemfile", "README-json-jruby.markdown", "README.rdoc", "Rakefile", "TODO", "VERSION", "benchmarks/data-p4-3GHz-ruby18/.keep", "benchmarks/data-p4-3GHz-ruby18/GeneratorBenchmarkComparison.log", "benchmarks/data-p4-3GHz-ruby18/GeneratorBenchmarkExt#generator_fast-autocorrelation.dat", "benchmarks/data-p4-3GHz-ruby18/GeneratorBenchmarkExt#generator_fast.dat", "benchmarks/data-p4-3GHz-ruby18/GeneratorBenchmarkExt#generator_pretty-autocorrelation.dat", "benchmarks/data-p4-3GHz-ruby18/GeneratorBenchmarkExt#generator_pretty.dat", "benchmarks/data-p4-3GHz-ruby18/GeneratorBenchmarkExt#generator_safe-autocorrelation.dat", "benchmarks/data-p4-3GHz-ruby18/GeneratorBenchmarkExt#generator_safe.dat", "benchmarks/data-p4-3GHz-ruby18/GeneratorBenchmarkExt.log", "benchmarks/data-p4-3GHz-ruby18/GeneratorBenchmarkPure#generator_fast-autocorrelation.dat", "benchmarks/data-p4-3GHz-ruby18/GeneratorBenchmarkPure#generator_fast.dat", "benchmarks/data-p4-3GHz-ruby18/GeneratorBenchmarkPure#generator_pretty-autocorrelation.dat", "benchmarks/data-p4-3GHz-ruby18/GeneratorBenchmarkPure#generator_pretty.dat", "benchmarks/data-p4-3GHz-ruby18/GeneratorBenchmarkPure#generator_safe-autocorrelation.dat", "benchmarks/data-p4-3GHz-ruby18/GeneratorBenchmarkPure#generator_safe.dat", "benchmarks/data-p4-3GHz-ruby18/GeneratorBenchmarkPure.log", "benchmarks/data-p4-3GHz-ruby18/GeneratorBenchmarkRails#generator-autocorrelation.dat", "benchmarks/data-p4-3GHz-ruby18/GeneratorBenchmarkRails#generator.dat", "benchmarks/data-p4-3GHz-ruby18/GeneratorBenchmarkRails.log", "benchmarks/data-p4-3GHz-ruby18/ParserBenchmarkComparison.log", "benchmarks/data-p4-3GHz-ruby18/ParserBenchmarkExt#parser-autocorrelation.dat", "benchmarks/data-p4-3GHz-ruby18/ParserBenchmarkExt#parser.dat", "benchmarks/data-p4-3GHz-ruby18/ParserBenchmarkExt.log", "benchmarks/data-p4-3GHz-ruby18/ParserBenchmarkPure#parser-autocorrelation.dat", "benchmarks/data-p4-3GHz-ruby18/ParserBenchmarkPure#parser.dat", "benchmarks/data-p4-3GHz-ruby18/ParserBenchmarkPure.log", "benchmarks/data-p4-3GHz-ruby18/ParserBenchmarkRails#parser-autocorrelation.dat", "benchmarks/data-p4-3GHz-ruby18/ParserBenchmarkRails#parser.dat", "benchmarks/data-p4-3GHz-ruby18/ParserBenchmarkRails.log", "benchmarks/data-p4-3GHz-ruby18/ParserBenchmarkYAML#parser-autocorrelation.dat", "benchmarks/data-p4-3GHz-ruby18/ParserBenchmarkYAML#parser.dat", "benchmarks/data-p4-3GHz-ruby18/ParserBenchmarkYAML.log", "benchmarks/data/.keep", "benchmarks/generator2_benchmark.rb", "benchmarks/generator_benchmark.rb", "benchmarks/ohai.json", "benchmarks/ohai.ruby", "benchmarks/parser2_benchmark.rb", "benchmarks/parser_benchmark.rb", "data/example.json", "data/index.html", "data/prototype.js", "diagrams/.keep", "ext/json/ext/fbuffer/fbuffer.h", "ext/json/ext/generator/extconf.rb", "ext/json/ext/generator/generator.c", "ext/json/ext/generator/generator.h", "ext/json/ext/parser/extconf.rb", "ext/json/ext/parser/parser.c", "ext/json/ext/parser/parser.h", "ext/json/ext/parser/parser.rl", "install.rb", "java/src/json/ext/ByteListTranscoder.java", "java/src/json/ext/Generator.java", "java/src/json/ext/GeneratorMethods.java", "java/src/json/ext/GeneratorService.java", "java/src/json/ext/GeneratorState.java", "java/src/json/ext/OptionsReader.java", "java/src/json/ext/Parser.java", "java/src/json/ext/Parser.rl", "java/src/json/ext/ParserService.java", "java/src/json/ext/RuntimeInfo.java", "java/src/json/ext/StringDecoder.java", "java/src/json/ext/StringEncoder.java", "java/src/json/ext/Utils.java", "json-java.gemspec", "json.gemspec", "json_pure.gemspec", "lib/json.rb", "lib/json/add/bigdecimal.rb", "lib/json/add/complex.rb", "lib/json/add/core.rb", "lib/json/add/date.rb", "lib/json/add/date_time.rb", "lib/json/add/exception.rb", "lib/json/add/ostruct.rb", "lib/json/add/range.rb", "lib/json/add/rational.rb", "lib/json/add/regexp.rb", "lib/json/add/struct.rb", "lib/json/add/symbol.rb", "lib/json/add/time.rb", "lib/json/common.rb", "lib/json/ext.rb", "lib/json/ext/.keep", "lib/json/pure.rb", "lib/json/pure/generator.rb", "lib/json/pure/parser.rb", "lib/json/version.rb", "tests/fixtures/fail1.json", "tests/fixtures/fail10.json", "tests/fixtures/fail11.json", "tests/fixtures/fail12.json", "tests/fixtures/fail13.json", "tests/fixtures/fail14.json", "tests/fixtures/fail18.json", "tests/fixtures/fail19.json", "tests/fixtures/fail2.json", "tests/fixtures/fail20.json", "tests/fixtures/fail21.json", "tests/fixtures/fail22.json", "tests/fixtures/fail23.json", "tests/fixtures/fail24.json", "tests/fixtures/fail25.json", "tests/fixtures/fail27.json", "tests/fixtures/fail28.json", "tests/fixtures/fail3.json", "tests/fixtures/fail4.json", "tests/fixtures/fail5.json", "tests/fixtures/fail6.json", "tests/fixtures/fail7.json", "tests/fixtures/fail8.json", "tests/fixtures/fail9.json", "tests/fixtures/pass1.json", "tests/fixtures/pass15.json", "tests/fixtures/pass16.json", "tests/fixtures/pass17.json", "tests/fixtures/pass2.json", "tests/fixtures/pass26.json", "tests/fixtures/pass3.json", "tests/setup_variant.rb", "tests/test_json.rb", "tests/test_json_addition.rb", "tests/test_json_encoding.rb", "tests/test_json_fixtures.rb", "tests/test_json_generate.rb", "tests/test_json_string_matching.rb", "tests/test_json_unicode.rb", "tools/fuzz.rb", "tools/server.rb", "./tests/test_json_string_matching.rb", "./tests/test_json_fixtures.rb", "./tests/test_json_unicode.rb", "./tests/test_json_addition.rb", "./tests/test_json_generate.rb", "./tests/test_json_encoding.rb", "./tests/test_json.rb"]
  s.homepage = "http://flori.github.com/json"
  s.rdoc_options = ["--title", "JSON implemention for Ruby", "--main", "README.rdoc"]
  s.require_paths = ["ext/json/ext", "ext", "lib"]
  s.rubyforge_project = "json"
  s.rubygems_version = "1.8.15"
  s.summary = "JSON Implementation for Ruby"
  s.test_files = ["./tests/test_json_string_matching.rb", "./tests/test_json_fixtures.rb", "./tests/test_json_unicode.rb", "./tests/test_json_addition.rb", "./tests/test_json_generate.rb", "./tests/test_json_encoding.rb", "./tests/test_json.rb"]

  if s.respond_to? :specification_version then
    s.specification_version = 3

    if Gem::Version.new(Gem::VERSION) >= Gem::Version.new('1.2.0') then
      s.add_development_dependency(%q<permutation>, [">= 0"])
      s.add_development_dependency(%q<bullshit>, [">= 0"])
      s.add_development_dependency(%q<sdoc>, [">= 0"])
    else
      s.add_dependency(%q<permutation>, [">= 0"])
      s.add_dependency(%q<bullshit>, [">= 0"])
      s.add_dependency(%q<sdoc>, [">= 0"])
    end
  else
    s.add_dependency(%q<permutation>, [">= 0"])
    s.add_dependency(%q<bullshit>, [">= 0"])
    s.add_dependency(%q<sdoc>, [">= 0"])
  end
end<|MERGE_RESOLUTION|>--- conflicted
+++ resolved
@@ -1,13 +1,8 @@
 # -*- encoding: utf-8 -*-
 
 Gem::Specification.new do |s|
-<<<<<<< HEAD
   s.name = "json-maglev-"
-  s.version = "1.6.4"
-=======
-  s.name = "json"
   s.version = "1.6.5"
->>>>>>> 29e88bef
 
   s.required_rubygems_version = Gem::Requirement.new(">= 0") if s.respond_to? :required_rubygems_version=
   s.authors = ["Florian Frank"]
