/*
 * This code is copyrighted work by Daniel Luz <dev at mernen dot com>.
 *
 * Distributed under the Ruby and GPLv2 licenses; see COPYING and GPL files
 * for details.
 */
package json.ext;

import org.jruby.Ruby;
import org.jruby.RubyArray;
import org.jruby.RubyClass;
import org.jruby.RubyEncoding;
import org.jruby.RubyFloat;
import org.jruby.RubyHash;
import org.jruby.RubyInteger;
import org.jruby.RubyModule;
import org.jruby.RubyNumeric;
import org.jruby.RubyObject;
import org.jruby.RubyString;
import org.jruby.anno.JRubyMethod;
import org.jruby.exceptions.JumpException;
import org.jruby.exceptions.RaiseException;
import org.jruby.runtime.Block;
import org.jruby.runtime.ObjectAllocator;
import org.jruby.runtime.ThreadContext;
import org.jruby.runtime.Visibility;
import org.jruby.runtime.builtin.IRubyObject;
import org.jruby.util.ByteList;

/**
 * The <code>JSON::Ext::Parser</code> class.
 *
 * <p>This is the JSON parser implemented as a Java class. To use it as the
 * standard parser, set
 *   <pre>JSON.parser = JSON::Ext::Parser</pre>
 * This is performed for you when you <code>include "json/ext"</code>.
 *
 * <p>This class does not perform the actual parsing, just acts as an interface
 * to Ruby code. When the {@link #parse()} method is invoked, a
 * Parser.ParserSession object is instantiated, which handles the process.
 *
 * @author mernen
 */
public class Parser extends RubyObject {
    private final RuntimeInfo info;
    private RubyString vSource;
    private RubyString createId;
    private boolean createAdditions;
    private int maxNesting;
    private boolean allowNaN;
    private boolean symbolizeNames;
    private boolean quirksMode;
    private RubyClass objectClass;
    private RubyClass arrayClass;
    private RubyHash match_string;

    private static final int DEFAULT_MAX_NESTING = 19;

    private static final String JSON_MINUS_INFINITY = "-Infinity";
    // constant names in the JSON module containing those values
    private static final String CONST_NAN = "NaN";
    private static final String CONST_INFINITY = "Infinity";
    private static final String CONST_MINUS_INFINITY = "MinusInfinity";

    static final ObjectAllocator ALLOCATOR = new ObjectAllocator() {
        public IRubyObject allocate(Ruby runtime, RubyClass klazz) {
            return new Parser(runtime, klazz);
        }
    };

    /**
     * Multiple-value return for internal parser methods.
     *
     * <p>All the <code>parse<var>Stuff</var></code> methods return instances of
     * <code>ParserResult</code> when successful, or <code>null</code> when
     * there's a problem with the input data.
     */
    static final class ParserResult {
        /**
         * The result of the successful parsing. Should never be
         * <code>null</code>.
         */
        final IRubyObject result;
        /**
         * The point where the parser returned.
         */
        final int p;

        ParserResult(IRubyObject result, int p) {
            this.result = result;
            this.p = p;
        }
    }

    public Parser(Ruby runtime, RubyClass metaClass) {
        super(runtime, metaClass);
        info = RuntimeInfo.forRuntime(runtime);
    }

    /**
     * <code>Parser.new(source, opts = {})</code>
     *
     * <p>Creates a new <code>JSON::Ext::Parser</code> instance for the string
     * <code>source</code>.
     * It will be configured by the <code>opts</code> Hash.
     * <code>opts</code> can have the following keys:
     *
     * <dl>
     * <dt><code>:max_nesting</code>
     * <dd>The maximum depth of nesting allowed in the parsed data
     * structures. Disable depth checking with <code>:max_nesting => false|nil|0</code>,
     * it defaults to 19.
     *
     * <dt><code>:allow_nan</code>
     * <dd>If set to <code>true</code>, allow <code>NaN</code>,
     * <code>Infinity</code> and <code>-Infinity</code> in defiance of RFC 4627
     * to be parsed by the Parser. This option defaults to <code>false</code>.
     *
     * <dt><code>:symbolize_names</code>
     * <dd>If set to <code>true</code>, returns symbols for the names (keys) in
     * a JSON object. Otherwise strings are returned, which is also the default.
     *
<<<<<<< HEAD
=======
     * <dt><code>:quirks_mode?</code>
     * <dd>If set to <code>true</code>, if the parse is in quirks_mode, false
     * otherwise.
     * 
>>>>>>> 9d0b1ca6
     * <dt><code>:create_additions</code>
     * <dd>If set to <code>false</code>, the Parser doesn't create additions
     * even if a matchin class and <code>create_id</code> was found. This option
     * defaults to <code>true</code>.
     *
     * <dt><code>:object_class</code>
     * <dd>Defaults to Hash.
     *
     * <dt><code>:array_class</code>
     * <dd>Defaults to Array.
     * </dl>
     */
    @JRubyMethod(name = "new", required = 1, optional = 1, meta = true)
    public static IRubyObject newInstance(IRubyObject clazz, IRubyObject[] args, Block block) {
        Parser parser = (Parser)((RubyClass)clazz).allocate();

        parser.callInit(args, block);

        return parser;
    }

    @JRubyMethod(required = 1, optional = 1, visibility = Visibility.PRIVATE)
    public IRubyObject initialize(ThreadContext context, IRubyObject[] args) {
        Ruby runtime = context.getRuntime();
        if (this.vSource != null) {
            throw runtime.newTypeError("already initialized instance");
         }

        OptionsReader opts   = new OptionsReader(context, args.length > 1 ? args[1] : null);
        this.maxNesting      = opts.getInt("max_nesting", DEFAULT_MAX_NESTING);
        this.allowNaN        = opts.getBool("allow_nan", false);
        this.symbolizeNames  = opts.getBool("symbolize_names", false);
        this.quirksMode      = opts.getBool("quirks_mode", false);
        this.createId        = opts.getString("create_id", getCreateId(context));
        this.createAdditions = opts.getBool("create_additions", true);
        this.objectClass     = opts.getClass("object_class", runtime.getHash());
        this.arrayClass      = opts.getClass("array_class", runtime.getArray());
        this.match_string    = opts.getHash("match_string");

        this.vSource = args[0].convertToString();
        if (!quirksMode) this.vSource = convertEncoding(context, vSource);

        return this;
    }

    /**
     * Checks the given string's encoding. If a non-UTF-8 encoding is detected,
     * a converted copy is returned.
     * Returns the source string if no conversion is needed.
     */
    private RubyString convertEncoding(ThreadContext context, RubyString source) {
        ByteList bl = source.getByteList();
        int len = bl.length();
        if (len < 2) {
            throw Utils.newException(context, Utils.M_PARSER_ERROR,
                "A JSON text must at least contain two octets!");
        }

        if (info.encodingsSupported()) {
            RubyEncoding encoding = (RubyEncoding)source.encoding(context);
            if (encoding != info.ascii8bit.get()) {
                return (RubyString)source.encode(context, info.utf8.get());
            }

            String sniffedEncoding = sniffByteList(bl);
            if (sniffedEncoding == null) return source; // assume UTF-8
            return reinterpretEncoding(context, source, sniffedEncoding);
        }

        String sniffedEncoding = sniffByteList(bl);
        if (sniffedEncoding == null) return source; // assume UTF-8
        Ruby runtime = context.getRuntime();
        return (RubyString)info.jsonModule.get().
            callMethod(context, "iconv",
                new IRubyObject[] {
                    runtime.newString("utf-8"),
                    runtime.newString(sniffedEncoding),
                    source});
    }

    /**
     * Checks the first four bytes of the given ByteList to infer its encoding,
     * using the principle demonstrated on section 3 of RFC 4627 (JSON).
     */
    private static String sniffByteList(ByteList bl) {
        if (bl.length() < 4) return null;
        if (bl.get(0) == 0 && bl.get(2) == 0) {
            return bl.get(1) == 0 ? "utf-32be" : "utf-16be";
        }
        if (bl.get(1) == 0 && bl.get(3) == 0) {
            return bl.get(2) == 0 ? "utf-32le" : "utf-16le";
        }
        return null;
    }

    /**
     * Assumes the given (binary) RubyString to be in the given encoding, then
     * converts it to UTF-8.
     */
    private RubyString reinterpretEncoding(ThreadContext context,
            RubyString str, String sniffedEncoding) {
        RubyEncoding actualEncoding = info.getEncoding(context, sniffedEncoding);
        RubyEncoding targetEncoding = info.utf8.get();
        RubyString dup = (RubyString)str.dup();
        dup.force_encoding(context, actualEncoding);
        return (RubyString)dup.encode_bang(context, targetEncoding);
    }

    /**
     * <code>Parser#parse()</code>
     *
     * <p>Parses the current JSON text <code>source</code> and returns the
     * complete data structure as a result.
     */
    @JRubyMethod
    public IRubyObject parse(ThreadContext context) {
        return new ParserSession(this, context).parse();
    }

    /**
     * <code>Parser#source()</code>
     *
     * <p>Returns a copy of the current <code>source</code> string, that was
     * used to construct this Parser.
     */
    @JRubyMethod(name = "source")
    public IRubyObject source_get() {
        return checkAndGetSource().dup();
    }

    /**
     * <code>Parser#quirks_mode?()</code>
     * 
     * <p>If set to <code>true</code>, if the parse is in quirks_mode, false
     * otherwise.
     */
    @JRubyMethod(name = "quirks_mode?")
    public IRubyObject quirks_mode_p(ThreadContext context) {
        return context.getRuntime().newBoolean(quirksMode);
    }

    public RubyString checkAndGetSource() {
      if (vSource != null) {
        return vSource;
      } else {
        throw getRuntime().newTypeError("uninitialized instance");
      }
    }

    /**
     * Queries <code>JSON.create_id</code>. Returns <code>null</code> if it is
     * set to <code>nil</code> or <code>false</code>, and a String if not.
     */
    private RubyString getCreateId(ThreadContext context) {
        IRubyObject v = info.jsonModule.get().callMethod(context, "create_id");
        return v.isTrue() ? v.convertToString() : null;
    }

    /**
     * A string parsing session.
     *
     * <p>Once a ParserSession is instantiated, the source string should not
     * change until the parsing is complete. The ParserSession object assumes
     * the source {@link RubyString} is still associated to its original
     * {@link ByteList}, which in turn must still be bound to the same
     * <code>byte[]</code> value (and on the same offset).
     */
    // Ragel uses lots of fall-through
    @SuppressWarnings("fallthrough")
    private static class ParserSession {
        private final Parser parser;
        private final ThreadContext context;
        private final ByteList byteList;
        private final byte[] data;
        private final StringDecoder decoder;
        private int currentNesting = 0;

        // initialization value for all state variables.
        // no idea about the origins of this value, ask Flori ;)
        private static final int EVIL = 0x666;

        private ParserSession(Parser parser, ThreadContext context) {
            this.parser = parser;
            this.context = context;
            this.byteList = parser.checkAndGetSource().getByteList();
            this.data = byteList.unsafeBytes();
            this.decoder = new StringDecoder(context);
        }

        private RaiseException unexpectedToken(int absStart, int absEnd) {
            RubyString msg = getRuntime().newString("unexpected token at '")
                    .cat(data, absStart, absEnd - absStart)
                    .cat((byte)'\'');
            return newException(Utils.M_PARSER_ERROR, msg);
        }

        private Ruby getRuntime() {
            return context.getRuntime();
        }

        %%{
            machine JSON_common;

            cr                  = '\n';
            cr_neg              = [^\n];
            ws                  = [ \t\r\n];
            c_comment           = '/*' ( any* - (any* '*/' any* ) ) '*/';
            cpp_comment         = '//' cr_neg* cr;
            comment             = c_comment | cpp_comment;
            ignore              = ws | comment;
            name_separator      = ':';
            value_separator     = ',';
            Vnull               = 'null';
            Vfalse              = 'false';
            Vtrue               = 'true';
            VNaN                = 'NaN';
            VInfinity           = 'Infinity';
            VMinusInfinity      = '-Infinity';
            begin_value         = [nft"\-[{NI] | digit;
            begin_object        = '{';
            end_object          = '}';
            begin_array         = '[';
            end_array           = ']';
            begin_string        = '"';
            begin_name          = begin_string;
            begin_number        = digit | '-';
        }%%

        %%{
            machine JSON_value;
            include JSON_common;

            write data;

            action parse_null {
                result = getRuntime().getNil();
            }
            action parse_false {
                result = getRuntime().getFalse();
            }
            action parse_true {
                result = getRuntime().getTrue();
            }
            action parse_nan {
                if (parser.allowNaN) {
                    result = getConstant(CONST_NAN);
                } else {
                    throw unexpectedToken(p - 2, pe);
                }
            }
            action parse_infinity {
                if (parser.allowNaN) {
                    result = getConstant(CONST_INFINITY);
                } else {
                    throw unexpectedToken(p - 7, pe);
                }
            }
            action parse_number {
                if (pe > fpc + 9 - (parser.quirksMode ? 1 : 0) &&
                    absSubSequence(fpc, fpc + 9).toString().equals(JSON_MINUS_INFINITY)) {

                    if (parser.allowNaN) {
                        result = getConstant(CONST_MINUS_INFINITY);
                        fexec p + 10;
                        fhold;
                        fbreak;
                    } else {
                        throw unexpectedToken(p, pe);
                    }
                }
                ParserResult res = parseFloat(fpc, pe);
                if (res != null) {
                    result = res.result;
                    fexec res.p;
                }
                res = parseInteger(fpc, pe);
                if (res != null) {
                    result = res.result;
                    fexec res.p;
                }
                fhold;
                fbreak;
            }
            action parse_string {
                ParserResult res = parseString(fpc, pe);
                if (res == null) {
                    fhold;
                    fbreak;
                } else {
                    result = res.result;
                    fexec res.p;
                }
            }
            action parse_array {
                currentNesting++;
                ParserResult res = parseArray(fpc, pe);
                currentNesting--;
                if (res == null) {
                    fhold;
                    fbreak;
                } else {
                    result = res.result;
                    fexec res.p;
                }
            }
            action parse_object {
                currentNesting++;
                ParserResult res = parseObject(fpc, pe);
                currentNesting--;
                if (res == null) {
                    fhold;
                    fbreak;
                } else {
                    result = res.result;
                    fexec res.p;
                }
            }
            action exit {
                fhold;
                fbreak;
            }

            main := ( Vnull @parse_null |
                      Vfalse @parse_false |
                      Vtrue @parse_true |
                      VNaN @parse_nan |
                      VInfinity @parse_infinity |
                      begin_number >parse_number |
                      begin_string >parse_string |
                      begin_array >parse_array |
                      begin_object >parse_object
                    ) %*exit;
        }%%

        ParserResult parseValue(int p, int pe) {
            int cs = EVIL;
            IRubyObject result = null;

            %% write init;
            %% write exec;

            if (cs >= JSON_value_first_final && result != null) {
                return new ParserResult(result, p);
            } else {
                return null;
            }
        }

        %%{
            machine JSON_integer;

            write data;

            action exit {
                fhold;
                fbreak;
            }

            main := '-'? ( '0' | [1-9][0-9]* ) ( ^[0-9]? @exit );
        }%%

        ParserResult parseInteger(int p, int pe) {
            int cs = EVIL;

            %% write init;
            int memo = p;
            %% write exec;

            if (cs < JSON_integer_first_final) {
                return null;
            }

            ByteList num = absSubSequence(memo, p);
            // note: this is actually a shared string, but since it is temporary and
            //       read-only, it doesn't really matter
            RubyString expr = RubyString.newStringLight(getRuntime(), num);
            RubyInteger number = RubyNumeric.str2inum(getRuntime(), expr, 10, true);
            return new ParserResult(number, p + 1);
        }

        %%{
            machine JSON_float;
            include JSON_common;

            write data;

            action exit {
                fhold;
                fbreak;
            }

            main := '-'?
                    ( ( ( '0' | [1-9][0-9]* ) '.' [0-9]+ ( [Ee] [+\-]?[0-9]+ )? )
                    | ( ( '0' | [1-9][0-9]* ) ( [Ee] [+\-]? [0-9]+ ) ) )
                    ( ^[0-9Ee.\-]? @exit );
        }%%

        ParserResult parseFloat(int p, int pe) {
            int cs = EVIL;

            %% write init;
            int memo = p;
            %% write exec;

            if (cs < JSON_float_first_final) {
                return null;
            }

            ByteList num = absSubSequence(memo, p);
            // note: this is actually a shared string, but since it is temporary and
            //       read-only, it doesn't really matter
            RubyString expr = RubyString.newStringLight(getRuntime(), num);
            RubyFloat number = RubyNumeric.str2fnum(getRuntime(), expr, true);
            return new ParserResult(number, p + 1);
        }

        %%{
            machine JSON_string;
            include JSON_common;

            write data;

            action parse_string {
                int offset = byteList.begin();
                ByteList decoded = decoder.decode(byteList, memo + 1 - offset,
                                                  p - offset);
                result = getRuntime().newString(decoded);
                if (result == null) {
                    fhold;
                    fbreak;
                } else {
                    fexec p + 1;
                }
            }

            action exit {
                fhold;
                fbreak;
            }

            main := '"'
                    ( ( ^(["\\]|0..0x1f)
                      | '\\'["\\/bfnrt]
                      | '\\u'[0-9a-fA-F]{4}
                      | '\\'^(["\\/bfnrtu]|0..0x1f)
                      )* %parse_string
                    ) '"' @exit;
        }%%

        ParserResult parseString(int p, int pe) {
            int cs = EVIL;
            IRubyObject result = null;

            %% write init;
            int memo = p;
            %% write exec;

            if (parser.createAdditions) {
                RubyHash match_string = parser.match_string;
                if (match_string != null) {
                    final IRubyObject[] memoArray = { result, null };
                    try {
                      match_string.visitAll(new RubyHash.Visitor() {
                          @Override
                          public void visit(IRubyObject pattern, IRubyObject klass) {
                              if (pattern.callMethod(context, "===", memoArray[0]).isTrue()) {
                                  memoArray[1] = klass;
                                  throw JumpException.SPECIAL_JUMP;
                              }
                          }
                      });
                    } catch (JumpException e) { }
                    if (memoArray[1] != null) {
                        RubyClass klass = (RubyClass) memoArray[1];
                        if (klass.respondsTo("json_creatable?") &&
                            klass.callMethod(context, "json_creatable?").isTrue()) {
                            result = klass.callMethod(context, "json_create", result);
                        }
                    }
                }
            }

            if (cs >= JSON_string_first_final && result != null) {
                return new ParserResult(result, p + 1);
            } else {
                return null;
            }
        }

        %%{
            machine JSON_array;
            include JSON_common;

            write data;

            action parse_value {
                ParserResult res = parseValue(fpc, pe);
                if (res == null) {
                    fhold;
                    fbreak;
                } else {
                    if (!parser.arrayClass.getName().equals("Array")) {
                        result.callMethod(context, "<<", res.result);
                    } else {
                        result.append(res.result);
                    }
                    fexec res.p;
                }
            }

            action exit {
                fhold;
                fbreak;
            }

            next_element = value_separator ignore* begin_value >parse_value;

            main := begin_array
                    ignore*
                    ( ( begin_value >parse_value
                        ignore* )
                      ( ignore*
                        next_element
                        ignore* )* )?
                    ignore*
                    end_array @exit;
        }%%

        ParserResult parseArray(int p, int pe) {
            int cs = EVIL;

            if (parser.maxNesting > 0 && currentNesting > parser.maxNesting) {
                throw newException(Utils.M_NESTING_ERROR,
                    "nesting of " + currentNesting + " is too deep");
            }

            // this is guaranteed to be a RubyArray due to the earlier
            // allocator test at OptionsReader#getClass
            RubyArray result =
                (RubyArray)parser.arrayClass.newInstance(context,
                    IRubyObject.NULL_ARRAY, Block.NULL_BLOCK);

            %% write init;
            %% write exec;

            if (cs >= JSON_array_first_final) {
                return new ParserResult(result, p + 1);
            } else {
                throw unexpectedToken(p, pe);
            }
        }

        %%{
            machine JSON_object;
            include JSON_common;

            write data;

            action parse_value {
                ParserResult res = parseValue(fpc, pe);
                if (res == null) {
                    fhold;
                    fbreak;
                } else {
                    if (!parser.objectClass.getName().equals("Hash")) {
                        result.callMethod(context, "[]=", new IRubyObject[] { lastName, res.result });
                    } else {
                        result.op_aset(context, lastName, res.result);
                    }
                    fexec res.p;
                }
            }

            action parse_name {
                ParserResult res = parseString(fpc, pe);
                if (res == null) {
                    fhold;
                    fbreak;
                } else {
                    RubyString name = (RubyString)res.result;
                    if (parser.symbolizeNames) {
                        lastName = context.getRuntime().is1_9()
                                       ? name.intern19()
                                       : name.intern();
                    } else {
                        lastName = name;
                    }
                    fexec res.p;
                }
            }

            action exit {
                fhold;
                fbreak;
            }
            
            pair      = ignore* begin_name >parse_name ignore* name_separator
              ignore* begin_value >parse_value;
            next_pair = ignore* value_separator pair;

            main := (
              begin_object (pair (next_pair)*)? ignore* end_object
            ) @exit;
        }%%

        ParserResult parseObject(int p, int pe) {
            int cs = EVIL;
            IRubyObject lastName = null;

            if (parser.maxNesting > 0 && currentNesting > parser.maxNesting) {
                throw newException(Utils.M_NESTING_ERROR,
                    "nesting of " + currentNesting + " is too deep");
            }

            // this is guaranteed to be a RubyHash due to the earlier
            // allocator test at OptionsReader#getClass
            RubyHash result =
                (RubyHash)parser.objectClass.newInstance(context,
                    IRubyObject.NULL_ARRAY, Block.NULL_BLOCK);

            %% write init;
            %% write exec;

            if (cs < JSON_object_first_final) {
                return null;
            }

            IRubyObject returnedResult = result;

            // attempt to de-serialize object
            if (parser.createAdditions) {
                IRubyObject vKlassName = result.op_aref(context, parser.createId);
                if (!vKlassName.isNil()) {
                    // might throw ArgumentError, we let it propagate
                    IRubyObject klass = parser.info.jsonModule.get().
                            callMethod(context, "deep_const_get", vKlassName);
                    if (klass.respondsTo("json_creatable?") &&
                        klass.callMethod(context, "json_creatable?").isTrue()) {

                        returnedResult = klass.callMethod(context, "json_create", result);
                    }
                }
            }
            return new ParserResult(returnedResult, p + 1);
        }

        %%{
            machine JSON;
            include JSON_common;

            write data;

            action parse_object {
                currentNesting = 1;
                ParserResult res = parseObject(fpc, pe);
                if (res == null) {
                    fhold;
                    fbreak;
                } else {
                    result = res.result;
                    fexec res.p;
                }
            }

            action parse_array {
                currentNesting = 1;
                ParserResult res = parseArray(fpc, pe);
                if (res == null) {
                    fhold;
                    fbreak;
                } else {
                    result = res.result;
                    fexec res.p;
                }
            }

            main := ignore*
                    ( begin_object >parse_object
                    | begin_array >parse_array )
                    ignore*;
        }%%

        public IRubyObject parseStrict() {
            int cs = EVIL;
            int p, pe;
            IRubyObject result = null;

            %% write init;
            p = byteList.begin();
            pe = p + byteList.length();
            %% write exec;

            if (cs >= JSON_first_final && p == pe) {
                return result;
            } else {
                throw unexpectedToken(p, pe);
            }
        }

        %%{
            machine JSON_quirks_mode;
            include JSON_common;

            write data;

            action parse_value {
                ParserResult res = parseValue(fpc, pe);
                if (res == null) {
                    fhold;
                    fbreak;
                } else {
                    result = res.result;
                    fexec res.p;
                }
            }

            main := ignore*
                    ( begin_value >parse_value)
                    ignore*;
        }%%

        public IRubyObject parseQuirksMode() {
            int cs = EVIL;
            int p, pe;
            IRubyObject result = null;

            %% write init;
            p = byteList.begin();
            pe = p + byteList.length();
            %% write exec;

            if (cs >= JSON_quirks_mode_first_final && p == pe) {
                return result;
            } else {
                throw unexpectedToken(p, pe);
            }
        }

        public IRubyObject parse() {
          if (parser.quirksMode) {
            return parseQuirksMode();
          } else {
            return parseStrict();
          }

        }

        /**
         * Returns a subsequence of the source ByteList, based on source
         * array byte offsets (i.e., the ByteList's own begin offset is not
         * automatically added).
         * @param start
         * @param end
         */
        private ByteList absSubSequence(int absStart, int absEnd) {
            int offset = byteList.begin();
            return (ByteList)byteList.subSequence(absStart - offset,
                                                  absEnd - offset);
        }

        /**
         * Retrieves a constant directly descended from the <code>JSON</code> module.
         * @param name The constant name
         */
        private IRubyObject getConstant(String name) {
            return parser.info.jsonModule.get().getConstant(name);
        }

        private RaiseException newException(String className, String message) {
            return Utils.newException(context, className, message);
        }

        private RaiseException newException(String className, RubyString message) {
            return Utils.newException(context, className, message);
        }

        private RaiseException newException(String className,
                String messageBegin, ByteList messageEnd) {
            return newException(className,
                    getRuntime().newString(messageBegin).cat(messageEnd));
        }
    }
}<|MERGE_RESOLUTION|>--- conflicted
+++ resolved
@@ -120,13 +120,10 @@
      * <dd>If set to <code>true</code>, returns symbols for the names (keys) in
      * a JSON object. Otherwise strings are returned, which is also the default.
      *
-<<<<<<< HEAD
-=======
      * <dt><code>:quirks_mode?</code>
      * <dd>If set to <code>true</code>, if the parse is in quirks_mode, false
      * otherwise.
      * 
->>>>>>> 9d0b1ca6
      * <dt><code>:create_additions</code>
      * <dd>If set to <code>false</code>, the Parser doesn't create additions
      * even if a matchin class and <code>create_id</code> was found. This option
