--- conflicted
+++ resolved
@@ -5,14 +5,6 @@
  */
 package json.ext;
 
-<<<<<<< HEAD
-=======
-import json.ext.RuntimeInfo;
-
-import org.jcodings.Encoding;
-import org.jcodings.specific.ASCIIEncoding;
-import org.jcodings.specific.USASCIIEncoding;
->>>>>>> c84daef2
 import org.jcodings.specific.UTF8Encoding;
 import org.jruby.Ruby;
 import org.jruby.RubyArray;
@@ -123,7 +115,7 @@
                 RuntimeInfo info = RuntimeInfo.forRuntime(runtime);
                 RubyClass fragmentClass = info.jsonModule.get().getClass("Fragment");
                 if (Helpers.metaclass(object) != fragmentClass) break;
-                return (Handler<T>) FRAGMENT_HANDLER;
+                return FRAGMENT_HANDLER;
         }
         return GENERIC_HANDLER;
     }
@@ -136,6 +128,7 @@
             case FLOAT  : generateFloat(context, session, (RubyFloat) object, buffer); return;
             case FIXNUM : generateFixnum(session, (RubyFixnum) object, buffer); return;
             case BIGNUM : generateBignum((RubyBignum) object, buffer); return;
+            case SYMBOL : generateSymbol(context, session, (RubySymbol) object, buffer); return;
             case STRING :
                 if (Helpers.metaclass(object) != context.runtime.getString()) break;
                 generateString(context, session, (RubyString) object, buffer); return;
@@ -145,6 +138,11 @@
             case HASH   :
                 if (Helpers.metaclass(object) != context.runtime.getHash()) break;
                 generateHash(context, session, (RubyHash) object, buffer); return;
+            case STRUCT :
+                RuntimeInfo info = RuntimeInfo.forRuntime(context.runtime);
+                RubyClass fragmentClass = info.jsonModule.get().getClass("Fragment");
+                if (Helpers.metaclass(object) != fragmentClass) break;
+                generateFragment(context, session, object, buffer); return;
         }
         generateGeneric(context, session, object, buffer);
     }
@@ -281,8 +279,9 @@
     static final Handler<RubyBoolean> FALSE_HANDLER = new KeywordHandler<>(FALSE_STRING);
     private static final byte[] NULL_STRING = "null".getBytes();
     static final Handler<IRubyObject> NIL_HANDLER = new KeywordHandler<>(NULL_STRING);
-
-<<<<<<< HEAD
+    static final Handler<IRubyObject> FRAGMENT_HANDLER = new FragmentHandler();
+    static final Handler<RubySymbol> SYMBOL_HANDLER = new SymbolHandler();
+
     /**
      * The default handler (<code>Object#to_json</code>): coerces the object
      * to string using <code>#to_s</code>, and serializes that string.
@@ -347,50 +346,29 @@
         if (negative) buf[--tmp] = '-';
         return end - tmp;
     }
-=======
-    static final Handler<RubyFixnum> FIXNUM_HANDLER =
-        new Handler<RubyFixnum>() {
-            @Override
-            void generate(ThreadContext context, Session session, RubyFixnum object, OutputStream buffer) throws IOException {
-                buffer.write(ConvertBytes.longToCharBytes(object.getLongValue()));
-            }
-        };
-
-    static final Handler<RubyFloat> FLOAT_HANDLER =
-        new Handler<RubyFloat>() {
-            @Override
-            void generate(ThreadContext context, Session session, RubyFloat object, OutputStream buffer) throws IOException {
-                double value = object.getValue();
-
-                if (Double.isInfinite(value) || Double.isNaN(value)) {
-                    GeneratorState state = session.getState(context);
-
-                    if (!state.allowNaN()) {
-                        if (state.strict() && state.getAsJSON() != null) {
-                            IRubyObject castedValue = state.getAsJSON().call(context, object);
-                            if (castedValue != object) {
-                                getHandlerFor(context.runtime, castedValue).generate(context, session, castedValue, buffer);
-                                return;
-                            }
-                        }
-
-                        throw Utils.buildGeneratorError(context, object, object + " not allowed in JSON").toThrowable();
+
+    private static class FloatHandler extends Handler<RubyFloat> {
+        @Override
+        void generate(ThreadContext context, Session session, RubyFloat object, OutputStream buffer) throws IOException {
+            generateFloat(context, session, object, buffer);
+        }
+    }
+
+    static void generateFloat(ThreadContext context, Session session, RubyFloat object, OutputStream buffer) throws IOException {
+        double value = object.getValue();
+
+        if (Double.isInfinite(value) || Double.isNaN(value)) {
+            GeneratorState state = session.getState(context);
+
+            if (!state.allowNaN()) {
+                if (state.strict() && state.getAsJSON() != null) {
+                    IRubyObject castedValue = state.getAsJSON().call(context, object);
+                    if (castedValue != object) {
+                        getHandlerFor(context.runtime, castedValue).generate(context, session, castedValue, buffer);
+                        return;
                     }
                 }
->>>>>>> c84daef2
-
-    private static class FloatHandler extends Handler<RubyFloat> {
-        @Override
-        void generate(ThreadContext context, Session session, RubyFloat object, OutputStream buffer) throws IOException {
-            generateFloat(context, session, object, buffer);
-        }
-    }
-
-    static void generateFloat(ThreadContext context, Session session, RubyFloat object, OutputStream buffer) throws IOException {
-        double value = object.getValue();
-
-        if (Double.isInfinite(value) || Double.isNaN(value)) {
-            if (!session.getState(context).allowNaN()) {
+                
                 throw Utils.buildGeneratorError(context, object, object + " not allowed in JSON").toThrowable();
             }
         }
@@ -494,66 +472,8 @@
         final ByteList spaceBefore = state.getSpaceBefore();
         final ByteList space = state.getSpace();
 
-<<<<<<< HEAD
         buffer.write('{');
         buffer.write(objectNLBytes);
-=======
-                StringEncoder stringEncoder = session.getStringEncoder(context);
-                ByteList byteList = object.getByteList();
-                switch (object.scanForCodeRange()) {
-                    case StringSupport.CR_7BIT:
-                        stringEncoder.encodeASCII(context, byteList, buffer);
-                        break;
-                    case StringSupport.CR_VALID:
-                        stringEncoder.encode(context, byteList, buffer);
-                        break;
-                    default:
-                        throw Utils.buildGeneratorError(context, object, "source sequence is illegal/malformed utf-8").toThrowable();
-                }
-            }
-        };
-
-    static final Handler<RubySymbol> SYMBOL_HANDLER =
-        new Handler<RubySymbol>() {
-            @Override
-            int guessSize(ThreadContext context, Session session, RubySymbol object) {
-                GeneratorState state = session.getState(context);
-                if (state.strict()) {
-                    return STRING_HANDLER.guessSize(context, session, object.asString());
-                } else {
-                    return GENERIC_HANDLER.guessSize(context, session, object);
-                }
-            }
-
-            @Override
-            void generate(ThreadContext context, Session session, RubySymbol object, OutputStream buffer) throws IOException {
-                GeneratorState state = session.getState(context);
-                if (state.strict()) {
-                    STRING_HANDLER.generate(context, session, object.asString(), buffer);
-                } else {
-                    GENERIC_HANDLER.generate(context, session, object, buffer);
-                }
-            }
-        };
-
-    static RubyString ensureValidEncoding(ThreadContext context, RubyString str) {
-        Encoding encoding = str.getEncoding();
-        RubyString utf8String;
-        if (!(encoding == USASCIIEncoding.INSTANCE || encoding == UTF8Encoding.INSTANCE)) {
-            if (encoding == ASCIIEncoding.INSTANCE) {
-                utf8String = str.strDup(context.runtime);
-                utf8String.setEncoding(UTF8Encoding.INSTANCE);
-                switch (utf8String.getCodeRange()) {
-                    case StringSupport.CR_7BIT:
-                        return utf8String;
-                    case StringSupport.CR_VALID:
-                        // For historical reason, we silently reinterpret binary strings as UTF-8 if it would work.
-                        // TODO: Raise in 3.0.0
-                        context.runtime.getWarnings().warn("JSON.generate: UTF-8 string passed as BINARY, this will raise an encoding error in json 3.0");
-                        return utf8String;
-                }
-            }
->>>>>>> c84daef2
 
         boolean firstPair = true;
         for (RubyHash.RubyHashEntry entry : (Set<RubyHash.RubyHashEntry>) object.directEntrySet()) {
@@ -572,81 +492,20 @@
         IRubyObject key = (IRubyObject) entry.getKey();
         IRubyObject value = (IRubyObject) entry.getValue();
 
-<<<<<<< HEAD
         try {
             if (!firstPair) {
                 buffer.write((byte) ',');
                 buffer.write(objectNl.unsafeBytes());
-=======
-    /**
-     * The default handler (<code>Object#to_json</code>): coerces the object
-     * to string using <code>#to_s</code>, and serializes that string.
-     */
-    static final Handler<IRubyObject> FRAGMENT_HANDLER =
-        new Handler<IRubyObject>() {
-            @Override
-            RubyString generateNew(ThreadContext context, Session session, IRubyObject object) {
-                GeneratorState state = session.getState(context);
-                IRubyObject result = object.callMethod(context, "to_json", state);
-                if (result instanceof RubyString) return (RubyString)result;
-                throw context.runtime.newTypeError("to_json must return a String");
-            }
-
-            @Override
-            void generate(ThreadContext context, Session session, IRubyObject object, OutputStream buffer) throws IOException {
-                RubyString result = generateNew(context, session, object);
-                ByteList bytes = result.getByteList();
-                buffer.write(bytes.unsafeBytes(), bytes.begin(), bytes.length());
-            }
-        };
-
-    /**
-     * The default handler (<code>Object#to_json</code>): coerces the object
-     * to string using <code>#to_s</code>, and serializes that string.
-     */
-    static final Handler<IRubyObject> OBJECT_HANDLER =
-        new Handler<IRubyObject>() {
-            @Override
-            RubyString generateNew(ThreadContext context, Session session, IRubyObject object) {
-                RubyString str = object.asString();
-                return STRING_HANDLER.generateNew(context, session, str);
->>>>>>> c84daef2
             }
             if (!objectNl.isEmpty()) buffer.write(indent);
 
             Ruby runtime = context.runtime;
 
-<<<<<<< HEAD
             IRubyObject keyStr;
             RubyClass keyClass = key.getType();
             if (key instanceof RubyString) {
                 if (keyClass == runtime.getString()) {
                     keyStr = key;
-=======
-    /**
-     * A handler that simply calls <code>#to_json(state)</code> on the
-     * given object.
-     */
-    static final Handler<IRubyObject> GENERIC_HANDLER =
-        new Handler<IRubyObject>() {
-            @Override
-            RubyString generateNew(ThreadContext context, Session session, IRubyObject object) {
-                GeneratorState state = session.getState(context);
-                if (state.strict()) {
-                    if (state.getAsJSON() != null ) {
-                        IRubyObject value = state.getAsJSON().call(context, object);
-                        Handler handler = getHandlerFor(context.runtime, value);
-                        if (handler == GENERIC_HANDLER) {
-                            throw Utils.buildGeneratorError(context, object, value + " returned by as_json not allowed in JSON").toThrowable();
-                        }
-                        return handler.generateNew(context, session, value);
-                    }
-                    throw Utils.buildGeneratorError(context, object, object + " not allowed in JSON").toThrowable();
-                } else if (object.respondsTo("to_json")) {
-                    IRubyObject result = object.callMethod(context, "to_json", state);
-                    if (result instanceof RubyString) return (RubyString)result;
-                    throw context.runtime.newTypeError("to_json must return a String");
->>>>>>> c84daef2
                 } else {
                     keyStr = key.callMethod(context, "to_s");
                 }
@@ -692,6 +551,57 @@
         session.getStringEncoder(context).generate(context, object, buffer);
     }
 
+    private static class FragmentHandler extends Handler<IRubyObject> {
+        @Override
+        RubyString generateNew(ThreadContext context, Session session, IRubyObject object) {
+            return generateFragmentNew(context, session, object);
+        }
+
+        @Override
+        void generate(ThreadContext context, Session session, IRubyObject object, OutputStream buffer) throws IOException {
+            generateFragment(context, session, object, buffer);
+        }
+    }
+
+    static RubyString generateFragmentNew(ThreadContext context, Session session, IRubyObject object) {
+        GeneratorState state = session.getState(context);
+        IRubyObject result = object.callMethod(context, "to_json", state);
+        if (result instanceof RubyString) return (RubyString) result;
+        throw context.runtime.newTypeError("to_json must return a String");
+    }
+
+    static void generateFragment(ThreadContext context, Session session, IRubyObject object, OutputStream buffer) throws IOException {
+        RubyString result = generateFragmentNew(context, session, object);
+        ByteList bytes = result.getByteList();
+        buffer.write(bytes.unsafeBytes(), bytes.begin(), bytes.length());
+    }
+
+    private static class SymbolHandler extends Handler<RubySymbol> {
+        @Override
+        int guessSize(ThreadContext context, Session session, RubySymbol object) {
+            GeneratorState state = session.getState(context);
+            if (state.strict()) {
+                return STRING_HANDLER.guessSize(context, session, object.asString());
+            } else {
+                return GENERIC_HANDLER.guessSize(context, session, object);
+            }
+        }
+
+        @Override
+        void generate(ThreadContext context, Session session, RubySymbol object, OutputStream buffer) throws IOException {
+            generateSymbol(context, session, object, buffer);
+        }
+    }
+
+    static void generateSymbol(ThreadContext context, Session session, RubySymbol object, OutputStream buffer) throws IOException {
+        GeneratorState state = session.getState(context);
+        if (state.strict()) {
+            STRING_HANDLER.generate(context, session, object.asString(), buffer);
+        } else {
+            GENERIC_HANDLER.generate(context, session, object, buffer);
+        }
+    }
+
     private static class ObjectHandler extends Handler<IRubyObject> {
         @Override
         RubyString generateNew(ThreadContext context, Session session, IRubyObject object) {
@@ -728,10 +638,18 @@
     static RubyString generateGenericNew(ThreadContext context, Session session, IRubyObject object) {
         GeneratorState state = session.getState(context);
         if (state.strict()) {
+            if (state.getAsJSON() != null ) {
+                IRubyObject value = state.getAsJSON().call(context, object);
+                Handler handler = getHandlerFor(context.runtime, value);
+                if (handler == GENERIC_HANDLER) {
+                    throw Utils.buildGeneratorError(context, object, value + " returned by as_json not allowed in JSON").toThrowable();
+                }
+                return handler.generateNew(context, session, value);
+            }
             throw Utils.buildGeneratorError(context, object, object + " not allowed in JSON").toThrowable();
         } else if (object.respondsTo("to_json")) {
             IRubyObject result = object.callMethod(context, "to_json", state);
-            if (result instanceof RubyString) return (RubyString) result;
+            if (result instanceof RubyString) return (RubyString)result;
             throw context.runtime.newTypeError("to_json must return a String");
         } else {
             return OBJECT_HANDLER.generateNew(context, session, object);
