--- conflicted
+++ resolved
@@ -87,28 +87,19 @@
   def test_states
     json = generate({1=>2}, nil)
     assert_equal('{"1":2}', json)
-<<<<<<< HEAD
     s = JSON.state.new
+    assert s.check_circular?
+    assert s[:check_circular?]
     h = { 1=>2 }
     h[3] = h
     assert_raises(JSON::NestingError) {  generate(h) }
     assert_raises(JSON::NestingError) {  generate(h, s) }
     s = JSON.state.new
-=======
-    s = JSON.state.new(:check_circular => true)
-    assert s.check_circular?
-    assert s[:check_circular?]
-    h = { 1=>2 }
-    h[3] = h
-    assert_raises(JSON::CircularDatastructure) {  generate(h) }
-    assert_raises(JSON::CircularDatastructure) {  generate(h, s) }
-    s = JSON.state.new(:check_circular => true)
-    assert s.check_circular?
-    assert s[:check_circular?]
->>>>>>> 3db50701
     a = [ 1, 2 ]
     a << a
     assert_raises(JSON::NestingError) {  generate(a, s) }
+    assert s.check_circular?
+    assert s[:check_circular?]
   end
 
   def test_allow_nan
