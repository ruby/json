#!/usr/bin/env ruby
# -*- coding: utf-8 -*-

require 'test/unit'
<<<<<<< HEAD
case ENV['JSON']
when 'pure' then require 'json/pure'
when 'ext'  then require 'json/ext'
else             require 'json'
end
=======
require File.join(File.dirname(__FILE__), 'setup_variant')
>>>>>>> 6dc725ae

class TC_JSONEncoding < Test::Unit::TestCase
  include JSON

  def setup
    @utf_8 = '["© ≠ €!"]'
    @parsed = [ "© ≠ €!" ]
    @generated = '["\u00a9 \u2260 \u20ac!"]'
    if String.method_defined?(:encode)
      @utf_16_data = [@parsed.first.encode('utf-16be', 'utf-8')]
      @utf_8_ascii_8bit = @utf_8.dup.force_encoding(Encoding::ASCII_8BIT)
      @utf_16be = @utf_8.encode('utf-16be', 'utf-8')
      @utf_16be_ascii_8bit = @utf_16be.dup.force_encoding(Encoding::ASCII_8BIT)
      @utf_16le = @utf_8.encode('utf-16le', 'utf-8')
      @utf_16le_ascii_8bit = @utf_16le.dup.force_encoding(Encoding::ASCII_8BIT)
      @utf_32be = @utf_8.encode('utf-32be', 'utf-8')
      @utf_32be_ascii_8bit = @utf_32be.dup.force_encoding(Encoding::ASCII_8BIT)
      @utf_32le = @utf_8.encode('utf-32le', 'utf-8')
      @utf_32le_ascii_8bit = @utf_32le.dup.force_encoding(Encoding::ASCII_8BIT)
    else
      require 'iconv'
      @utf_16_data = Iconv.iconv('utf-16be', 'utf-8', @parsed.first)
      @utf_8_ascii_8bit = @utf_8.dup
      @utf_16be, = Iconv.iconv('utf-16be', 'utf-8', @utf_8)
      @utf_16be_ascii_8bit = @utf_16be.dup
      @utf_16le, = Iconv.iconv('utf-16le', 'utf-8', @utf_8)
      @utf_16le_ascii_8bit = @utf_16le.dup
      @utf_32be, = Iconv.iconv('utf-32be', 'utf-8', @utf_8)
      @utf_32be_ascii_8bit = @utf_32be.dup
      @utf_32le, = Iconv.iconv('utf-32le', 'utf-8', @utf_8)
      @utf_32le_ascii_8bit = @utf_32le.dup
    end
  end

  def test_parse
    assert_equal @parsed, JSON.parse(@utf_8)
    assert_equal @parsed, JSON.parse(@utf_16be)
    assert_equal @parsed, JSON.parse(@utf_16le)
    assert_equal @parsed, JSON.parse(@utf_32be)
    assert_equal @parsed, JSON.parse(@utf_32le)
  end

  def test_parse_ascii_8bit
    assert_equal @parsed, JSON.parse(@utf_8_ascii_8bit)
    assert_equal @parsed, JSON.parse(@utf_16be_ascii_8bit)
    assert_equal @parsed, JSON.parse(@utf_16le_ascii_8bit)
    assert_equal @parsed, JSON.parse(@utf_32be_ascii_8bit)
    assert_equal @parsed, JSON.parse(@utf_32le_ascii_8bit)
  end

  def test_generate
    assert_equal @generated, JSON.generate(@parsed, :ascii_only => true)
    if defined?(::Encoding)
      assert_equal @generated, JSON.generate(@utf_16_data, :ascii_only => true)
    else
      # XXX checking of correct utf8 data is not as strict (yet?) without :ascii_only
      assert_raises(JSON::GeneratorError) { JSON.generate(@utf_16_data, :ascii_only => true) }
    end
  end
end<|MERGE_RESOLUTION|>--- conflicted
+++ resolved
@@ -2,15 +2,7 @@
 # -*- coding: utf-8 -*-
 
 require 'test/unit'
-<<<<<<< HEAD
-case ENV['JSON']
-when 'pure' then require 'json/pure'
-when 'ext'  then require 'json/ext'
-else             require 'json'
-end
-=======
 require File.join(File.dirname(__FILE__), 'setup_variant')
->>>>>>> 6dc725ae
 
 class TC_JSONEncoding < Test::Unit::TestCase
   include JSON
